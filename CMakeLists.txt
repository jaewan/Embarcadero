--- conflicted
+++ resolved
@@ -4,18 +4,12 @@
 					DESCRIPTION "Pubsub with disaggregated memory"
 					LANGUAGES CXX)
 
-<<<<<<< HEAD
-# Setting the C++ version to 14 for abseil compatibility
-set(CMAKE_CXX_STANDARD 14)
-set(CMAKE_CXX_FLAGS "-Wall -O3")
-=======
 # Setting the cmake version to 3.5 for abseil compatibility
 cmake_minimum_required(VERSION 3.5)
 
 # Setting the C++ version to 17 for folly compatibility
 set(CMAKE_CXX_STANDARD 17)
-set(CMAKE_CXX_FLAGS "-Wall")
->>>>>>> 63f9699f
+set(CMAKE_CXX_FLAGS "-Wall -O3")
 set(CMAKE_CXX_STANDARD_REQUIRED True)
 
 add_subdirectory(third_party/grpc)
