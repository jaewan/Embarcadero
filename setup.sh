--- conflicted
+++ resolved
@@ -2,7 +2,6 @@
 
 # Run this script the first time you create this project
 
-<<<<<<< HEAD
 # Install System dependencies
 function Install_Dependencies()
 {
@@ -16,14 +15,6 @@
 {
 	mkdir third_party
 	cd third_party
-=======
-set -ex
-
-# Install System dependencies
-function Install_Dependencies()
-{
-	sudo apt install -y cmake numactl
->>>>>>> d2aced7d
 }
 
 # Abseil
@@ -58,7 +49,6 @@
 	# Build and install folly
 	cd build
 	cmake ..
-<<<<<<< HEAD
 	cmake --build . --target all
 	cd $start_dir
 }
@@ -91,48 +81,6 @@
 	mkdir build && cd build
 	cmake ..
 	cmake --build . --target all
-=======
-	make
-	sudo make install
-
-	cd $start_dir
-}
-
-function Install_gRPC()
-{
-	echo "Installing gRPC"
-	echo "THIS DOESN'T WORK YET"
-	exit -1
-	
-	start_dir=$(pwd)
-
-	# system dependencies
-	sudo apt install -y build-essential autoconf libtool pkg-config libc-ares2 zlib1g-dev protobuf-compiler
-	#git clone --recurse-submodules -b v1.62.0 --depth 1 --shallow-submodules https://github.com/grpc/grpc
-	git clone https://github.com/grpc/grpc
-	cd grpc
-	git checkout v1.62.0
-	mkdir -p cmake/build
-	pushd cmake/build
-	cd cmake/build
-
-	# cmake options taken from here for system installation using packages:
-	# https://github.com/grpc/grpc/blob/master/test/distrib/cpp/run_distrib_test_cmake_module_install.sh
-	cmake \
-  		-DCMAKE_BUILD_TYPE=Release \
-  		-DgRPC_INSTALL=ON \
-  		-DgRPC_BUILD_TESTS=OFF \
-		-DgRPC_ZLIB_PROVIDER=package \
-		-DgRPC_CARES_PROVIDER=package \
-  		-DgRPC_SSL_PROVIDER=package \
-		-DgRPC_PROTOBUF_PROVIDER=package \
-		-DgRPC_ABSL_PROVIDER=package \
-  		../..
-	make -j 8
-	sudo make install
-	popd
-
->>>>>>> d2aced7d
 	cd $start_dir
 }
 
@@ -161,12 +109,7 @@
 Install_Dependencies
 Create_Third_Party_Directory
 Install_Abseil
-<<<<<<< HEAD
 install_gRPC
 Install_Cxxopts
-=======
-Install_Folly
-#Install_gRPC
->>>>>>> d2aced7d
 Setup_CXL
 Build_Embarcadero