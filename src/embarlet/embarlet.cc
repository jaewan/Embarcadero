--- conflicted
+++ resolved
@@ -171,7 +171,6 @@
 	disk_manager.SetNetworkManager(&network_manager);
 	network_manager.SetCXLManager(&cxl_manager);
 	network_manager.SetDiskManager(&disk_manager);
-<<<<<<< HEAD
 
 	// //********* Load Generate **************
 	// char topic[31];
@@ -194,8 +193,6 @@
 	ScalogOrderTest(&cxl_manager, topic);
 
 	LOG(INFO) << "You are now safe to go";
-=======
->>>>>>> 810b3a4e
 	//cxl_manager.StartInternalTest();
 	
 	// *************** Wait unless there's a failure ********************** 
