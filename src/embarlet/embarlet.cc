--- conflicted
+++ resolved
@@ -1,10 +1,6 @@
-<<<<<<< HEAD
 #include "common/config.h"
-=======
-#include "config.h"
 #include "pub_queue.h"
 #include "pub_task.h"
->>>>>>> 37b14e2d
 #include "../disk_manager/disk_manager.h"
 #include "../network_manager/network_manager.h"
 //#include "../cxl_manager/cxl_manager.h"
@@ -13,7 +9,6 @@
 #include <string>
 #include <cxxopts.hpp> // https://github.com/jarro2783/cxxopts
 
-<<<<<<< HEAD
 int main(int argc, char* argv[]){
 
 	cxxopts::Options options("embarcadero", "a totally ordered pub/sub system with CXL");
@@ -41,9 +36,6 @@
     } else {
         std::cout << "Invalid arguments" << std::endl;
     }
-
-=======
-int main(int argc, char* argv[]) {
 
 	// Create a pub task
 	// This is slightly less than ideal, because it involved two heap allocations.
@@ -74,6 +66,6 @@
 	assert(tasks_left == 0);
 
 	delete pq;
->>>>>>> 37b14e2d
+
 	return 0;
 }