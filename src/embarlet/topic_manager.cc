#include "topic_manager.h"

#include <unistd.h>
#include <cstring>
#include <cstdint>
#include <immintrin.h>
<<<<<<< HEAD
#include <glog/logging.h>
=======
#include "folly/ConcurrentSkipList.h"
>>>>>>> fd3aa4be

namespace Embarcadero{

#define NT_THRESHOLD 128

void memcpy_nt(void* dst, const void* src, size_t size) {
    // Cast the input pointers to the appropriate types
    uint8_t* d = static_cast<uint8_t*>(dst);
    const uint8_t* s = static_cast<const uint8_t*>(src);

    // Align the destination pointer to 16-byte boundary
    size_t alignment = reinterpret_cast<uintptr_t>(d) & 0xF;
    if (alignment) {
        alignment = 16 - alignment;
        size_t copy_size = (alignment > size) ? size : alignment;
        std::memcpy(d, s, copy_size);
        d += copy_size;
        s += copy_size;
        size -= copy_size;
    }

    // Copy the bulk of the data using non-temporal stores
    size_t block_size = size / 64;
    for (size_t i = 0; i < block_size; ++i) {
        _mm_stream_si64(reinterpret_cast<long long*>(d), *reinterpret_cast<const long long*>(s));
        _mm_stream_si64(reinterpret_cast<long long*>(d + 8), *reinterpret_cast<const long long*>(s + 8));
        _mm_stream_si64(reinterpret_cast<long long*>(d + 16), *reinterpret_cast<const long long*>(s + 16));
        _mm_stream_si64(reinterpret_cast<long long*>(d + 24), *reinterpret_cast<const long long*>(s + 24));
        _mm_stream_si64(reinterpret_cast<long long*>(d + 32), *reinterpret_cast<const long long*>(s + 32));
        _mm_stream_si64(reinterpret_cast<long long*>(d + 40), *reinterpret_cast<const long long*>(s + 40));
        _mm_stream_si64(reinterpret_cast<long long*>(d + 48), *reinterpret_cast<const long long*>(s + 48));
        _mm_stream_si64(reinterpret_cast<long long*>(d + 56), *reinterpret_cast<const long long*>(s + 56));
        d += 64;
        s += 64;
    }

    // Copy the remaining data using standard memcpy
    std::memcpy(d, s, size % 64);
}
void nt_memcpy(void *__restrict dst, const void * __restrict src, size_t n){
	static size_t CACHE_LINE_SIZE = sysconf (_SC_LEVEL1_DCACHE_LINESIZE);
	if (n < NT_THRESHOLD) {
		memcpy(dst, src, n);
		return;
	}

	size_t n_unaligned = CACHE_LINE_SIZE - (uintptr_t)dst % CACHE_LINE_SIZE;

	if (n_unaligned > n)
		n_unaligned = n;

	memcpy(dst, src, n_unaligned);
	dst = (void*)(((uint8_t*)dst) + n_unaligned);
	src = (void*)(((uint8_t*)src) + n_unaligned);
	n -= n_unaligned;

	size_t num_lines = n / CACHE_LINE_SIZE;

	size_t i;
	for (i = 0; i < num_lines; i++) {
		size_t j;
		for (j = 0; j < CACHE_LINE_SIZE / sizeof(__m128i); j++) {
			__m128i blk = _mm_loadu_si128((const __m128i *)src);
			/* non-temporal store */
			_mm_stream_si128((__m128i *)dst, blk);
			src = (void*)(((uint8_t*)src) + sizeof(__m128i));
			dst = (void*)(((uint8_t*)dst) + sizeof(__m128i));
		}
		n -= CACHE_LINE_SIZE;
	}

	if (num_lines > 0)
		_mm_sfence();

	memcpy(dst, src, n);
}

void TopicManager::CreateNewTopic(char topic[31], int order){
	// Get and initialize tinode
	void* segment_metadata = cxl_manager_.GetNewSegment();
	static void* cxl_addr = cxl_manager_.GetCXLAddr();
	struct TInode* tinode = (struct TInode*)cxl_manager_.GetTInode(topic);
	memcpy(tinode->topic, topic, 31);
	tinode->order= (uint8_t)order;
	tinode->offsets[broker_id_].ordered = -1;
	tinode->offsets[broker_id_].written = -1;
<<<<<<< HEAD
	tinode->offsets[broker_id_].log_addr = (uint8_t*)segment_metadata + sizeof(void*);
	DLOG(INFO) << "Created topic: \"" << topic << "\"";
=======
	tinode->offsets[broker_id_].log_offset = (size_t)((uint8_t*)segment_metadata + CACHELINE_SIZE - (uint8_t*)cxl_addr);
>>>>>>> fd3aa4be

	//TODO(Jae) topics_ should be in a critical section
	// But addition and deletion of a topic in our case is rare
	// We will leave it this way for now but this needs to be fixed
	topics_[topic] = std::make_unique<Topic>([this](){return cxl_manager_.GetNewSegment();},
			tinode, topic, broker_id_, order, cxl_addr, segment_metadata);
	topics_[topic]->Combiner();
}

void TopicManager::DeleteTopic(char topic[31]){
}

void TopicManager::PublishToCXL(PublishRequest &req){
	auto topic_itr = topics_.find(req.topic);
	//TODO(Jae) if not found from topics_, inspect CXL TInode region too
	if (topic_itr == topics_.end()){
		if(memcmp(req.topic, ((struct TInode*)(cxl_manager_.GetTInode(req.topic)))->topic, 31));
		perror("Topic not found");
	}
	topic_itr->second->PublishToCXL(req);
}

bool TopicManager::GetMessageAddr(const char* topic, size_t &last_offset,
																	void* &last_addr, void* messages, size_t &messages_size){
	auto topic_itr = topics_.find(topic);
	if (topic_itr == topics_.end()){
		perror("Topic not found");
	}
	return topic_itr->second->GetMessageAddr(last_offset, last_addr, messages, messages_size);
}

Topic::Topic(GetNewSegmentCallback get_new_segment, void* TInode_addr, const char* topic_name,
					int broker_id, int order, void* cxl_addr, void* segment_metadata):
						get_new_segment_callback_(get_new_segment),
						tinode_(static_cast<struct TInode*>(TInode_addr)),
						topic_name_(topic_name),
						broker_id_(broker_id),
						order_(order),
						cxl_addr_(cxl_addr),
						current_segment_(segment_metadata){
	logical_offset_ = 0;
	written_logical_offset_ = (size_t)-1;
	log_addr_.store((unsigned long long int)((uint8_t*)cxl_addr_ + tinode_->offsets[broker_id_].log_offset));
	first_message_addr_ = (uint8_t*)cxl_addr_ + tinode_->offsets[broker_id_].log_offset;
	ordered_offset_addr_ = nullptr;
	ordered_offset_ = 0;
}

void Topic::CombinerThread(){
	const static size_t header_size = sizeof(MessageHeader);
	void* segment_header = (uint8_t*)first_message_addr_ - CACHELINE_SIZE;
	MessageHeader *header = (MessageHeader*)first_message_addr_;
	while(!stop_threads_){
		while(header->paddedSize == 0){
			if(stop_threads_){
				std::cout << "Stopping CombinerThread" << std::endl;
				return;
			}
			std::this_thread::yield();
		}
#ifdef MULTISEGMENT
		if(header->next_message != nullptr){ // Moved to new segment
			header = header->next_message;
			segment_header = (uint8_t*)header - CACHELINE_SIZE;
			continue;
		}
#endif
		header->segment_header = segment_header;
		header->logical_offset = logical_offset_;
		header->next_message = (uint8_t*)header + header->paddedSize + header_size;
		tinode_->offsets[broker_id_].written = logical_offset_;
		(*(unsigned long long int*)segment_header) +=
		(unsigned long long int)((uint8_t*)header - (uint8_t*)segment_header);
		written_logical_offset_ = logical_offset_;
		written_physical_addr_ = (void*)header;
		logical_offset_++;
		header = (MessageHeader*)header->next_message;
	}
}

// Give logical order, not total order to messages. 
// Order=0 can export these ordeerd messages. 1 and 2 should wait for sequencer
void Topic::Combiner(){
	combiningThreads_.emplace_back(&Topic::CombinerThread, this);
}

// MessageHeader is already included from network manager
// For performance (to not have any mutex) have a separate combiner to give logical offsets  to the messages
void Topic::PublishToCXL(PublishRequest &req){
	unsigned long long int segment_metadata = (unsigned long long int)current_segment_;
	static const size_t msg_header_size = sizeof(struct MessageHeader);

	size_t reqSize = req.size + msg_header_size;
	size_t padding = req.size%CACHELINE_SIZE;
	if(padding)
		padding = (CACHELINE_SIZE - padding);
	size_t msgSize = reqSize + padding;

	unsigned long long int log = log_addr_.fetch_add(msgSize);
	if(segment_metadata + SEGMENT_SIZE <= log + msgSize){
		std::cout << "!!!!!!!!! Increase the Segment Size:" << SEGMENT_SIZE << std::endl;
		//TODO(Jae) Finish below segment boundary crossing code
		if(segment_metadata + SEGMENT_SIZE <= (unsigned long long int)log){
			// Allocate a new segment
			// segment_metadata_ = (struct MessageHeader**)get_new_segment_callback_();
			//segment_metadata = (unsigned long long int)segment_metadata_;
		}else{
			// Wait for the first thread that crossed the segment to allocate a new segment
			//segment_metadata = (unsigned long long int)segment_metadata_;
		}
	}
	memcpy_nt((void*)log, req.payload_address, msgSize);
}

// Current implementation depends on the subscriber knows the physical address of last fetched message
// This is only true if the messages were exported from CXL. If we implement disk cache optimization, 
// we need to fix it. Probably need to have some sort of indexing or call this method to get indexes
// even if at cache hit (without sending the messages)
//
// arguments: do not call this function again if this variable is nullptr
// if the messages to export go over the segment boundary (not-contiguous), 
// we should call this functiona again
bool Topic::GetMessageAddr(size_t &last_offset,
						   void* &last_addr, void* messages, size_t &messages_size){
	static const size_t header_size = sizeof(struct MessageHeader);
	size_t digested_offset = written_logical_offset_;
	void* digested_addr = written_physical_addr_;
	if(order_ > 0){
		digested_offset = tinode_->offsets[broker_id_].ordered;
		digested_addr = (uint8_t*)cxl_addr_ + tinode_->offsets[broker_id_].ordered_offset;
	}
	if(digested_offset == (size_t)-1 || ((last_addr != nullptr) && (digested_offset <= last_offset))){
		std::cout<< "No messages to export digested_offset:" << digested_offset << std::endl;
		return false;
	}

	struct MessageHeader *start_msg_header = (struct MessageHeader*)last_addr;
	if(last_addr != nullptr){
		while((struct MessageHeader*)start_msg_header->next_message == nullptr){
			std::cout<< "[GetMessageAddr] waiting for the message to be combined " << std::endl;
			std::this_thread::yield();
		}
		start_msg_header = (struct MessageHeader*)start_msg_header->next_message;
	}else{
		if(digested_addr <= last_addr){
			perror("[GetMessageAddr] Wrong!!\n");
			return false;
		}
		start_msg_header = (struct MessageHeader*)first_message_addr_;
	}

	messages = (void*)start_msg_header;
	unsigned long long int* last_msg_off = (unsigned long long int*)start_msg_header->segment_header;
	struct MessageHeader *last_msg_of_segment = (MessageHeader*)((uint8_t*)last_msg_off + *last_msg_off);
	if(last_msg_of_segment >= written_physical_addr_){
		last_addr = nullptr; 
		messages_size = (uint8_t*)written_physical_addr_ - (uint8_t*)start_msg_header + ((MessageHeader*)written_physical_addr_)->paddedSize + header_size;
	}else{
		messages_size = (uint8_t*)last_msg_of_segment - (uint8_t*)start_msg_header + last_msg_of_segment->paddedSize + header_size; 
		last_offset = last_msg_of_segment->logical_offset;
		last_addr = (void*)last_msg_of_segment;
	}

#ifdef DEBUG
	struct MessageHeader *m = (struct MessageHeader*)messages;
	size_t len = messages_size;
	while(len>0){
		char* msg = (char*)((uint8_t*)m + header_size);
		len -= header_size;
<<<<<<< HEAD
		DLOG(INFO) << msg;
		len -= m->size;
=======
		std::cout << " total_order:" << m->total_order<< " logical_order:" <<
		m->logical_offset << " msg:" << msg << std::endl;
		len -= m->paddedSize;
>>>>>>> fd3aa4be
		m =  (struct MessageHeader*)m->next_message;
	}
#endif

	return true;
}


} // End of namespace Embarcadero<|MERGE_RESOLUTION|>--- conflicted
+++ resolved
@@ -4,11 +4,8 @@
 #include <cstring>
 #include <cstdint>
 #include <immintrin.h>
-<<<<<<< HEAD
 #include <glog/logging.h>
-=======
-#include "folly/ConcurrentSkipList.h"
->>>>>>> fd3aa4be
+
 
 namespace Embarcadero{
 
@@ -95,12 +92,8 @@
 	tinode->order= (uint8_t)order;
 	tinode->offsets[broker_id_].ordered = -1;
 	tinode->offsets[broker_id_].written = -1;
-<<<<<<< HEAD
-	tinode->offsets[broker_id_].log_addr = (uint8_t*)segment_metadata + sizeof(void*);
-	DLOG(INFO) << "Created topic: \"" << topic << "\"";
-=======
 	tinode->offsets[broker_id_].log_offset = (size_t)((uint8_t*)segment_metadata + CACHELINE_SIZE - (uint8_t*)cxl_addr);
->>>>>>> fd3aa4be
+  DLOG(INFO) << "Created topic: \"" << topic << "\"";
 
 	//TODO(Jae) topics_ should be in a critical section
 	// But addition and deletion of a topic in our case is rare
@@ -270,14 +263,9 @@
 	while(len>0){
 		char* msg = (char*)((uint8_t*)m + header_size);
 		len -= header_size;
-<<<<<<< HEAD
-		DLOG(INFO) << msg;
-		len -= m->size;
-=======
-		std::cout << " total_order:" << m->total_order<< " logical_order:" <<
-		m->logical_offset << " msg:" << msg << std::endl;
+		DLOG(INFO) << " total_order:" << m->total_order<< " logical_order:" <<
+		m->logical_offset << " msg:" << msg;
 		len -= m->paddedSize;
->>>>>>> fd3aa4be
 		m =  (struct MessageHeader*)m->next_message;
 	}
 #endif
