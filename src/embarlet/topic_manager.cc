--- conflicted
+++ resolved
@@ -101,22 +101,14 @@
 			tinode, topic, broker_id_, tinode->order, tinode->seq_type, cxl_manager_.GetCXLAddr(), segment_metadata);
 	}
 
-<<<<<<< HEAD
-	topics_[topic]->Combiner();
-
-	if (broker_id_ != 0 && tinode->seqType == 1){
-		std::cout << "Starting Scalog Local Sequencer in CreateNewTopicInternal" << std::endl;
-
-		std::string topic_str(topic);
-		std::thread scalogSequencerThread(&CXLManager::StartScalogLocalSequencer, &cxl_manager_, topic_str);
-		scalogSequencerThread.detach();
-		// cxl_manager_.StartScalogLocalSequencer(topic);
-	}
-
-=======
 	if(tinode->seq_type != KAFKA)
 		topics_[topic]->Combiner();
->>>>>>> 6188a744
+
+		if (broker_id_ != 0 && tinode->seq_type == SCALOG){
+			std::cout << "Starting Scalog Local Sequencer in CreateNewTopicInternal" << std::endl;
+
+			cxl_manager_.RunSequencer(topic, tinode->order, tinode->seq_type);
+		}
 	return tinode;
 }
 
@@ -141,36 +133,7 @@
 	topics_[topic] = std::make_unique<Topic>([this](){return cxl_manager_.GetNewSegment();},
 			tinode, topic, broker_id_, order, tinode->seq_type, cxl_manager_.GetCXLAddr(), segment_metadata);
 	}
-
-<<<<<<< HEAD
-	topics_[topic]->Combiner();
-
-	if (broker_id_ != 0 && tinode->seqType == 1){
-		std::cout << "Starting Scalog Local Sequencer in CreateNewTopicInternal" << std::endl;
-
-		std::string topic_str(topic);
-		std::thread scalogSequencerThread(&CXLManager::StartScalogLocalSequencer, &cxl_manager_, topic_str);
-		scalogSequencerThread.detach();
-		// cxl_manager_.StartScalogLocalSequencer(topic);
-	}
-
-	return tinode;
-}
-
-bool TopicManager::CreateNewTopic(char topic[TOPIC_NAME_SIZE], int order, int seqType){
-
-	struct TInode* tinode = CreateNewTopicInternal(topic, order);
-	if(tinode != nullptr){
-		tinode->seqType = seqType;
-		if (seqType == 1) {
-			std::string topic_str(topic);
-			std::thread scalogSequencerThread(&CXLManager::StartScalogLocalSequencer, &cxl_manager_, topic_str);
-			scalogSequencerThread.detach();
-			// cxl_manager_.StartScalogLocalSequencer(topic);
-		}
-
-		// cxl_manager_.RunSequencer(topic, order, Embarcadero);
-=======
+	
 	if(seq_type != KAFKA)
 		topics_[topic]->Combiner();
 	return tinode;
@@ -179,7 +142,6 @@
 bool TopicManager::CreateNewTopic(char topic[TOPIC_NAME_SIZE], int order, SequencerType seq_type){
 	if(CreateNewTopicInternal(topic, order, seq_type)){
 		cxl_manager_.RunSequencer(topic, order, seq_type);
->>>>>>> 6188a744
 		return true;
 	}else{
 		LOG(ERROR)<< "Topic already exists!!!";
@@ -191,7 +153,6 @@
 }
 
 void TopicManager::PublishToCXL(PublishRequest &req){
-	std::cout << "Publishing to CXL" << std::endl;
 	auto topic_itr = topics_.find(req.topic);
 	if (topic_itr == topics_.end()){
 		if(memcmp(req.topic, ((struct TInode*)(cxl_manager_.GetTInode(req.topic)))->topic, TOPIC_NAME_SIZE) == 0){
