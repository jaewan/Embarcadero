--- conflicted
+++ resolved
@@ -4,46 +4,45 @@
 #include <cstring>
 #include <cstdint>
 #include <immintrin.h>
-#include <glog/logging.h>
-
+#include "folly/ConcurrentSkipList.h"
 
 namespace Embarcadero{
 
 #define NT_THRESHOLD 128
 
 void memcpy_nt(void* dst, const void* src, size_t size) {
-    // Cast the input pointers to the appropriate types
-    uint8_t* d = static_cast<uint8_t*>(dst);
-    const uint8_t* s = static_cast<const uint8_t*>(src);
-
-    // Align the destination pointer to 16-byte boundary
-    size_t alignment = reinterpret_cast<uintptr_t>(d) & 0xF;
-    if (alignment) {
-        alignment = 16 - alignment;
-        size_t copy_size = (alignment > size) ? size : alignment;
-        std::memcpy(d, s, copy_size);
-        d += copy_size;
-        s += copy_size;
-        size -= copy_size;
-    }
-
-    // Copy the bulk of the data using non-temporal stores
-    size_t block_size = size / 64;
-    for (size_t i = 0; i < block_size; ++i) {
-        _mm_stream_si64(reinterpret_cast<long long*>(d), *reinterpret_cast<const long long*>(s));
-        _mm_stream_si64(reinterpret_cast<long long*>(d + 8), *reinterpret_cast<const long long*>(s + 8));
-        _mm_stream_si64(reinterpret_cast<long long*>(d + 16), *reinterpret_cast<const long long*>(s + 16));
-        _mm_stream_si64(reinterpret_cast<long long*>(d + 24), *reinterpret_cast<const long long*>(s + 24));
-        _mm_stream_si64(reinterpret_cast<long long*>(d + 32), *reinterpret_cast<const long long*>(s + 32));
-        _mm_stream_si64(reinterpret_cast<long long*>(d + 40), *reinterpret_cast<const long long*>(s + 40));
-        _mm_stream_si64(reinterpret_cast<long long*>(d + 48), *reinterpret_cast<const long long*>(s + 48));
-        _mm_stream_si64(reinterpret_cast<long long*>(d + 56), *reinterpret_cast<const long long*>(s + 56));
-        d += 64;
-        s += 64;
-    }
-
-    // Copy the remaining data using standard memcpy
-    std::memcpy(d, s, size % 64);
+	// Cast the input pointers to the appropriate types
+	uint8_t* d = static_cast<uint8_t*>(dst);
+	const uint8_t* s = static_cast<const uint8_t*>(src);
+
+	// Align the destination pointer to 16-byte boundary
+	size_t alignment = reinterpret_cast<uintptr_t>(d) & 0xF;
+	if (alignment) {
+		alignment = 16 - alignment;
+		size_t copy_size = (alignment > size) ? size : alignment;
+		std::memcpy(d, s, copy_size);
+		d += copy_size;
+		s += copy_size;
+		size -= copy_size;
+	}
+
+	// Copy the bulk of the data using non-temporal stores
+	size_t block_size = size / 64;
+	for (size_t i = 0; i < block_size; ++i) {
+		_mm_stream_si64(reinterpret_cast<long long*>(d), *reinterpret_cast<const long long*>(s));
+		_mm_stream_si64(reinterpret_cast<long long*>(d + 8), *reinterpret_cast<const long long*>(s + 8));
+		_mm_stream_si64(reinterpret_cast<long long*>(d + 16), *reinterpret_cast<const long long*>(s + 16));
+		_mm_stream_si64(reinterpret_cast<long long*>(d + 24), *reinterpret_cast<const long long*>(s + 24));
+		_mm_stream_si64(reinterpret_cast<long long*>(d + 32), *reinterpret_cast<const long long*>(s + 32));
+		_mm_stream_si64(reinterpret_cast<long long*>(d + 40), *reinterpret_cast<const long long*>(s + 40));
+		_mm_stream_si64(reinterpret_cast<long long*>(d + 48), *reinterpret_cast<const long long*>(s + 48));
+		_mm_stream_si64(reinterpret_cast<long long*>(d + 56), *reinterpret_cast<const long long*>(s + 56));
+		d += 64;
+		s += 64;
+	}
+
+	// Copy the remaining data using standard memcpy
+	std::memcpy(d, s, size % 64);
 }
 void nt_memcpy(void *__restrict dst, const void * __restrict src, size_t n){
 	static size_t CACHE_LINE_SIZE = sysconf (_SC_LEVEL1_DCACHE_LINESIZE);
@@ -99,7 +98,7 @@
 	//_mm_clflushopt(tinode);
 	topics_[topic] = std::make_unique<Topic>([this](){return cxl_manager_.GetNewSegment();},
 			tinode, topic, broker_id_, tinode->order, cxl_manager_.GetCXLAddr(), segment_metadata);
-	
+
 	topics_[topic]->Combiner();
 	return tinode;
 }
@@ -116,17 +115,13 @@
 	tinode->offsets[broker_id_].ordered = -1;
 	tinode->offsets[broker_id_].written = -1;
 	tinode->offsets[broker_id_].log_offset = (size_t)((uint8_t*)segment_metadata + CACHELINE_SIZE - (uint8_t*)cxl_addr);
-<<<<<<< HEAD
-  DLOG(INFO) << "Created topic: \"" << topic << "\"";
-=======
 	tinode->order= (uint8_t)order;
 	memcpy(tinode->topic, topic, TOPIC_NAME_SIZE);
->>>>>>> 4a28e2d5
 
 	//_mm_clflushopt(tinode);
 	topics_[topic] = std::make_unique<Topic>([this](){return cxl_manager_.GetNewSegment();},
 			tinode, topic, broker_id_, order, cxl_manager_.GetCXLAddr(), segment_metadata);
-	
+
 	topics_[topic]->Combiner();
 	return tinode;
 }
@@ -144,14 +139,6 @@
 void TopicManager::DeleteTopic(char topic[TOPIC_NAME_SIZE]){
 }
 
-<<<<<<< HEAD
-void TopicManager::PublishToCXL(struct RequestData *req_data){
-	auto topic_itr = topics_.find(req_data->request_.topic().c_str());
-	//TODO(Jae) if not found from topics_, inspect CXL TInode region too
-	if (topic_itr == topics_.end()){
-		if(memcmp(req_data->request_.topic().c_str(), ((struct TInode*)(cxl_manager_.GetTInode(req_data->request_.topic().c_str())))->topic, 31));
-		perror("Topic not found");
-=======
 void TopicManager::PublishToCXL(PublishRequest &req){
 	auto topic_itr = topics_.find(req.topic);
 	if (topic_itr == topics_.end()){
@@ -167,13 +154,12 @@
 			LOG(ERROR) << "[PublishToCXL] Topic:" << req.topic << " was not created before:" << ((struct TInode*)(cxl_manager_.GetTInode(req.topic)))->topic << " memcmp:" << memcmp(req.topic, ((struct TInode*)(cxl_manager_.GetTInode(req.topic)))->topic, TOPIC_NAME_SIZE);
 			return;
 		}
->>>>>>> 4a28e2d5
-	}
-	topic_itr->second->PublishToCXL(req_data);
+	}
+	topic_itr->second->PublishToCXL(req);
 }
 
 bool TopicManager::GetMessageAddr(const char* topic, size_t &last_offset,
-																	void* &last_addr, void* &messages, size_t &messages_size){
+		void* &last_addr, void* &messages, size_t &messages_size){
 	auto topic_itr = topics_.find(topic);
 	if (topic_itr == topics_.end()){
 		perror("Topic not found");
@@ -182,21 +168,21 @@
 }
 
 Topic::Topic(GetNewSegmentCallback get_new_segment, void* TInode_addr, const char* topic_name,
-					int broker_id, int order, void* cxl_addr, void* segment_metadata):
-						get_new_segment_callback_(get_new_segment),
-						tinode_(static_cast<struct TInode*>(TInode_addr)),
-						topic_name_(topic_name),
-						broker_id_(broker_id),
-						order_(order),
-						cxl_addr_(cxl_addr),
-						current_segment_(segment_metadata){
-	logical_offset_ = 0;
-	written_logical_offset_ = (size_t)-1;
-	log_addr_.store((unsigned long long int)((uint8_t*)cxl_addr_ + tinode_->offsets[broker_id_].log_offset));
-	first_message_addr_ = (uint8_t*)cxl_addr_ + tinode_->offsets[broker_id_].log_offset;
-	ordered_offset_addr_ = nullptr;
-	ordered_offset_ = 0;
-}
+		int broker_id, int order, void* cxl_addr, void* segment_metadata):
+	get_new_segment_callback_(get_new_segment),
+	tinode_(static_cast<struct TInode*>(TInode_addr)),
+	topic_name_(topic_name),
+	broker_id_(broker_id),
+	order_(order),
+	cxl_addr_(cxl_addr),
+	current_segment_(segment_metadata){
+		logical_offset_ = 0;
+		written_logical_offset_ = (size_t)-1;
+		log_addr_.store((unsigned long long int)((uint8_t*)cxl_addr_ + tinode_->offsets[broker_id_].log_offset));
+		first_message_addr_ = (uint8_t*)cxl_addr_ + tinode_->offsets[broker_id_].log_offset;
+		ordered_offset_addr_ = nullptr;
+		ordered_offset_ = 0;
+	}
 
 void Topic::CombinerThread(){
 	void* segment_header = (uint8_t*)first_message_addr_ - CACHELINE_SIZE;
@@ -205,11 +191,7 @@
 	while(!stop_threads_){
 		while(header->paddedSize == 0){
 			if(stop_threads_){
-<<<<<<< HEAD
-				LOG(INFO) << "Stopping CombinerThread" ;
-=======
 				LOG(INFO) << "Stopping CombinerThread";
->>>>>>> 4a28e2d5
 				return;
 			}
 			std::this_thread::yield();
@@ -226,7 +208,7 @@
 		header->next_msg_diff = header->paddedSize;
 		tinode_->offsets[broker_id_].written = logical_offset_;
 		(*(unsigned long long int*)segment_header) =
-		(unsigned long long int)((uint8_t*)header - (uint8_t*)segment_header);
+			(unsigned long long int)((uint8_t*)header - (uint8_t*)segment_header);
 		written_logical_offset_ = logical_offset_;
 		written_physical_addr_ = (void*)header;
 		header = (MessageHeader*)((uint8_t*)header + header->next_msg_diff);
@@ -243,23 +225,19 @@
 
 // MessageHeader is already included from network manager
 // For performance (to not have any mutex) have a separate combiner to give logical offsets  to the messages
-void Topic::PublishToCXL(struct RequestData *req_data){
+void Topic::PublishToCXL(PublishRequest &req){
 	unsigned long long int segment_metadata = (unsigned long long int)current_segment_;
 	static const size_t msg_header_size = sizeof(struct MessageHeader);
 
-	size_t reqSize = req_data->request_.payload_size() + msg_header_size;
-	size_t padding = req_data->request_.payload_size()%CACHELINE_SIZE;
+	size_t reqSize = req.size + msg_header_size;
+	size_t padding = req.size%CACHELINE_SIZE;
 	if(padding)
 		padding = (CACHELINE_SIZE - padding);
 	size_t msgSize = reqSize + padding;
 
 	unsigned long long int log = log_addr_.fetch_add(msgSize);
 	if(segment_metadata + SEGMENT_SIZE <= log + msgSize){
-<<<<<<< HEAD
-		LOG(INFO) << "!!!!!!!!! Increase the Segment Size:" << SEGMENT_SIZE;
-=======
 		LOG(ERROR)<< "!!!!!!!!! Increase the Segment Size:" << SEGMENT_SIZE;
->>>>>>> 4a28e2d5
 		//TODO(Jae) Finish below segment boundary crossing code
 		if(segment_metadata + SEGMENT_SIZE <= (unsigned long long int)log){
 			// Allocate a new segment
@@ -270,7 +248,7 @@
 			//segment_metadata = (unsigned long long int)segment_metadata_;
 		}
 	}
-	memcpy_nt((void*)log, (void *)(req_data->request_.payload().c_str()), msgSize);
+	memcpy_nt((void*)log, req.payload_address, msgSize);
 }
 
 // Current implementation depends on the subscriber knows the physical address of last fetched message
@@ -282,7 +260,7 @@
 // if the messages to export go over the segment boundary (not-contiguous), 
 // we should call this functiona again. Try calling it if it returns true
 bool Topic::GetMessageAddr(size_t &last_offset,
-						   void* &last_addr, void* &messages, size_t &messages_size){
+		void* &last_addr, void* &messages, size_t &messages_size){
 	size_t combined_offset = written_logical_offset_;
 	void* combined_addr = written_physical_addr_;
 	if(order_ > 0){
@@ -319,45 +297,25 @@
 		last_offset = ((MessageHeader*)combined_addr)->logical_offset;
 		last_addr = (void*)combined_addr;
 		/*
-			while(start_msg_header <= combined_addr){
-				VLOG(3) << "broker:" << broker_id_ << "logical_order:" << start_msg_header->logical_offset << " total_order:" <<  start_msg_header->total_order;
-				start_msg_header = (MessageHeader*)((uint8_t*)start_msg_header + 1024);
-			}
-			*/
+			 while(start_msg_header <= combined_addr){
+			 VLOG(3) << "broker:" << broker_id_ << "logical_order:" << start_msg_header->logical_offset << " total_order:" <<  start_msg_header->total_order;
+			 start_msg_header = (MessageHeader*)((uint8_t*)start_msg_header + 1024);
+			 }
+			 */
 	}else{
 		messages_size = (uint8_t*)last_msg_of_segment - (uint8_t*)start_msg_header + last_msg_of_segment->paddedSize; 
 		last_offset = last_msg_of_segment->logical_offset;
 		last_addr = (void*)last_msg_of_segment;
 		/*
-			while(start_msg_header <= last_msg_of_segment){
-				VLOG(3) << "broker:" << broker_id_ << "logical_order:" << start_msg_header->logical_offset << " total_order:" <<  start_msg_header->total_order;
-				start_msg_header = (MessageHeader*)((uint8_t*)start_msg_header + 1024);
-			}
-			*/
-	}
-
-
-#ifdef DEBUG
-	struct MessageHeader *m = (struct MessageHeader*)messages;
-	size_t len = messages_size;
-	while(len>0){
-<<<<<<< HEAD
-		char* msg = (char*)((uint8_t*)m + header_size);
-		len -= header_size;
-		DLOG(INFO) << " total_order:" << m->total_order<< " logical_order:" <<
-		m->logical_offset << " msg:" << msg;
-=======
-		char* msg = (char*)((uint8_t*)m + sizeof(struct MessageHeader);
-		std::cout << " total_order:" << m->total_order<< " logical_order:" <<
-		m->logical_offset << " client_order::" << m->client_order << std::endl;
->>>>>>> 4a28e2d5
-		len -= m->paddedSize;
-		m =  (struct MessageHeader*)((uint8_t*)m + m->next_msg_diff);
-	}
-#endif
+			 while(start_msg_header <= last_msg_of_segment){
+			 VLOG(3) << "broker:" << broker_id_ << "logical_order:" << start_msg_header->logical_offset << " total_order:" <<  start_msg_header->total_order;
+			 start_msg_header = (MessageHeader*)((uint8_t*)start_msg_header + 1024);
+			 }
+			 */
+	}
+
 
 	return true;
 }
 
-
 } // End of namespace Embarcadero