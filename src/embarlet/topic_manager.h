--- conflicted
+++ resolved
@@ -2,14 +2,12 @@
 #define INCLUDE_TOPIC_MANGER_H_
 
 #include "../cxl_manager/cxl_manager.h"
-#include "../network_manager/request_data.h"
 #include "absl/container/flat_hash_map.h"
 #include "absl/container/btree_set.h"
 #include "absl/synchronization/mutex.h"
 #include <glog/logging.h>
 
 #include <bits/stdc++.h>
-#include <glog/logging.h>
 
 #define CACHELINE_SIZE 64
 namespace Embarcadero{
@@ -36,10 +34,10 @@
 		Topic(const Topic &) = delete;
 		Topic& operator=(const Topic &) = delete;
 
-		
-		void PublishToCXL(struct RequestData *req_data);
+
+		void PublishToCXL(PublishRequest &req);
 		bool GetMessageAddr(size_t &last_offset,
-							void* &last_addr, void* &messages, size_t &messages_size);
+				void* &last_addr, void* &messages, size_t &messages_size);
 		void Combiner();
 
 	private:
@@ -51,7 +49,7 @@
 		struct MessageHeader *last_message_header_;
 		int order_;
 		void* cxl_addr_;
-		
+
 		size_t logical_offset_;
 		size_t written_logical_offset_;
 		void* written_physical_addr_;
@@ -71,24 +69,19 @@
 class TopicManager{
 	public:
 		TopicManager(CXLManager &cxl_manager, int broker_id):
-									cxl_manager_(cxl_manager),
-<<<<<<< HEAD
-									broker_id_(broker_id){
-			LOG(INFO) << "Constructed";
-=======
-									broker_id_(broker_id),
-									num_topics_(0){
-			LOG(INFO) << "[TopicManager]\tConstructed";
->>>>>>> 7e64d946
-		}
+			cxl_manager_(cxl_manager),
+			broker_id_(broker_id),
+			num_topics_(0){
+				LOG(INFO) << "[TopicManager]\tConstructed";
+			}
 		~TopicManager(){
 			LOG(INFO) << "[TopicManager]\tDestructed";
 		}
 		bool CreateNewTopic(char topic[TOPIC_NAME_SIZE], int order);
 		void DeleteTopic(char topic[TOPIC_NAME_SIZE]);
-		void PublishToCXL(struct RequestData *req_data);
+		void PublishToCXL(PublishRequest &req);
 		bool GetMessageAddr(const char* topic, size_t &last_offset,
-												void* &last_addr, void* &messages, size_t &messages_size);
+				void* &last_addr, void* &messages, size_t &messages_size);
 
 	private:
 		struct TInode* CreateNewTopicInternal(char topic[TOPIC_NAME_SIZE]);
