--- conflicted
+++ resolved
@@ -91,12 +91,8 @@
 		}
 		bool CreateNewTopic(char topic[TOPIC_NAME_SIZE], int order, heartbeat_system::SequencerType);
 		void DeleteTopic(char topic[TOPIC_NAME_SIZE]);
-<<<<<<< HEAD
 		bool PublishToCXL(PublishRequest &req);
-=======
-		void PublishToCXL(PublishRequest &req);
 		void* GetCXLBuffer(PublishRequest &req);
->>>>>>> 1b533372
 		bool GetMessageAddr(const char* topic, size_t &last_offset,
 				void* &last_addr, void* &messages, size_t &messages_size);
 
