--- conflicted
+++ resolved
@@ -85,11 +85,7 @@
 		~TopicManager(){
 			LOG(INFO) << "[TopicManager]\t\tDestructed";
 		}
-<<<<<<< HEAD
-		bool CreateNewTopic(char topic[TOPIC_NAME_SIZE], int order, int seqType);
-=======
 		bool CreateNewTopic(char topic[TOPIC_NAME_SIZE], int order, heartbeat_system::SequencerType);
->>>>>>> 6188a744
 		void DeleteTopic(char topic[TOPIC_NAME_SIZE]);
 		void PublishToCXL(PublishRequest &req);
 		bool GetMessageAddr(const char* topic, size_t &last_offset,
