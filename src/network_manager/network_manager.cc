--- conflicted
+++ resolved
@@ -8,8 +8,8 @@
 
 namespace Embarcadero{
 
-<<<<<<< HEAD
-NetworkManager::NetworkManager(std::shared_ptr<AckQueue> ack_queue, std::shared_ptr<ReqQueue> cxl_req_queue, std::shared_ptr<ReqQueue> disk_req_queue, int num_receive_threads, int num_ack_threads):
+NetworkManager::NetworkManager(std::shared_ptr<AckQueue> ack_queue, std::shared_ptr<ReqQueue> cxl_req_queue,
+                               std::shared_ptr<ReqQueue> disk_req_queue, int num_receive_threads, int num_ack_threads):
 						 ackQueue_(ack_queue),
 						 reqQueueCXL_(cxl_req_queue),
 						 reqQueueDisk_(disk_req_queue),
@@ -20,9 +20,6 @@
 	for (int i = 0; i < num_ack_threads; i++) {
 		threads_.emplace_back(&NetworkManager::AckThread, this);
 	}
-	
-	// Wait for all ack threads to spawn
-	while (thread_count_.load() != num_ack_threads) {}
 
 	// Create service
 	// TODO: make IP addr and port parameters
@@ -42,26 +39,12 @@
 	for (int i = 0; i < num_receive_threads; i++) {
 		threads_.emplace_back(&NetworkManager::ReceiveThread, this);
 	}
-
+	
+	// Wait for all ack threads to spawn
+	while (thread_count_.load() != num_ack_threads) {}
 	// Wait for the threads to all start
 	while (thread_count_.load() != num_receive_threads + num_ack_threads) {}
-	LOG(INFO) << "Constructed!";
-=======
-NetworkManager::NetworkManager(size_t queueCapacity, int num_io_threads):
-						 requestQueue_(queueCapacity),
-						 ackQueue_(50),
-						 num_io_threads_(num_io_threads){
-	// Create Network I/O threads
-	threads_.emplace_back(&NetworkManager::MainThread, this);
-	threads_.emplace_back(&NetworkManager::AckThread, this);
-	threads_.emplace_back(&NetworkManager::AckThread, this);
-	threads_.emplace_back(&NetworkManager::AckThread, this);
-	for (int i=4; i< num_io_threads_; i++)
-		threads_.emplace_back(&NetworkManager::Network_io_thread, this);
-
-	while(thread_count_.load() != num_io_threads_){}
-	std::cout << "[NetworkManager]: \tCreated" << std::endl;
->>>>>>> 5b177500
+	LOG(INFO) << "[NetworkManager] Constructed!";
 }
 
 NetworkManager::~NetworkManager() {
@@ -77,7 +60,6 @@
 
 	// Notify threads we would like to stop
 	stop_threads_ = true;
-<<<<<<< HEAD
 
 	// Write a nullopt to the ack queue, so the ack threads can finish flushing the queue
 	std::optional<void *> sentinel = std::nullopt;
@@ -87,14 +69,7 @@
 
 	// Wait for all threads to terminate
 	for(std::thread& thread : threads_) {
-=======
-	std::optional<struct NetworkRequest> sentinel = std::nullopt;
-	ackQueue_.blockingWrite(sentinel);
-	for (int i=4; i<num_io_threads_; i++)
-		requestQueue_.blockingWrite(sentinel);
-	
-	for(std::thread& thread : threads_){
->>>>>>> 5b177500
+
 		if(thread.joinable()){
 			thread.join();
 		}
@@ -103,7 +78,6 @@
 	LOG(INFO) << "Destructed";
 }
 
-<<<<<<< HEAD
 void NetworkManager::ReceiveThread() {
 	int recv_thread_id = thread_count_.fetch_add(1, std::memory_order_relaxed) - num_ack_threads_;
 	int my_cq_index = recv_thread_id / 2;
@@ -127,7 +101,9 @@
 			}
       		static_cast<RequestData*>(tag)->Proceed();
     	}
-=======
+	}
+}
+  /*
 #define READ_SIZE 1024
 
 void NetworkManager::Network_io_thread(){
@@ -204,15 +180,12 @@
 				std::cout << "Send" << std::endl;
 				break;
 		}
->>>>>>> 5b177500
-	}
-}
+*/
 
 void NetworkManager::AckThread() {
 	LOG(INFO) << "Starting Acknowledgement I/O Thread";
 	thread_count_.fetch_add(1, std::memory_order_relaxed);
 
-<<<<<<< HEAD
 	std::optional<void *> optReq;
 	while(true) {
 		ackQueue_->blockingRead(optReq);
@@ -229,44 +202,4 @@
 	}
 }
 
-=======
-	while(!stop_threads_){
-		ackQueue_.blockingRead(optReq);
-		if(!optReq.has_value()){
-			break;
-		}
-		const struct NetworkRequest &req = optReq.value();
-	}
-}
-
-void NetworkManager::MainThread(){
-	thread_count_.fetch_add(1, std::memory_order_relaxed);
-
-	int server_socket = socket(AF_INET, SOCK_STREAM, 0);
-    struct sockaddr_in server_address;
-    server_address.sin_family = AF_INET;
-    server_address.sin_port = htons(PORT);
-    server_address.sin_addr.s_addr = INADDR_ANY;
-	
-	 while (bind(server_socket, (struct sockaddr*)&server_address, sizeof(server_address)) < 0) {
-        std::cerr << "Error binding socket" << std::endl;
-		sleep(5);
-    }
-
-    listen(server_socket, 32);
-
-    while (true) {
-		struct NetworkRequest req;
-		req.req_type = Receive;
-        req.client_socket = accept(server_socket, nullptr, nullptr);
-        if (req.client_socket < 0) {
-            std::cerr << "Error accepting connection" << std::endl;
-            continue;
-        }
-		//EnqueueRequest(req);
-		requestQueue_.blockingWrite(req);
-    }
-}
-
->>>>>>> 5b177500
 } // End of namespace Embarcadero