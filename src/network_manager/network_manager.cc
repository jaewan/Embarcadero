#include "network_manager.h"
#include <stdlib.h>
#include <netinet/in.h>
#include <sys/epoll.h>
#include <sys/socket.h>
#include <netinet/in.h>
#include <netinet/tcp.h>
#include <arpa/inet.h>
#include <fcntl.h>
#include <unistd.h>
#include <glog/logging.h>
#include <cstring>
#include <sstream>
#include <chrono>
#include <errno.h>
#include "mimalloc.h"

namespace Embarcadero{

#define MAX_EVENTS 10
#define MIN(a, b) ((a) < (b) ? (a) : (b))

inline void make_socket_non_blocking(int fd) {
	int flags = fcntl(fd, F_GETFL, 0);
	if (flags == -1) {
		perror("fcntl F_GETFL");
		return ;
	}

	flags |= O_NONBLOCK;
	if (fcntl(fd, F_SETFL, flags) == -1) {
		perror("fcntl F_SETFL");
		return ;
	}

	int flag = 1;
	if (setsockopt(fd, SOL_SOCKET, SO_REUSEADDR, (char *)&flag, sizeof(flag)) < 0) {
		perror("setsockopt(SO_REUSEADDR) failed");
		close(fd);
		return ;
	}
	if(setsockopt(fd, IPPROTO_TCP, TCP_NODELAY, (char *)&flag, sizeof(int)) != 0){
		perror("setsockopt error");
		close(fd);
		return;
	}
}

NetworkManager::NetworkManager(size_t queueCapacity, int broker_id, int num_reqReceive_threads):
	requestQueue_(queueCapacity),
	ackQueue_(10000),
	largeMsgQueue_(10000),
	broker_id_(broker_id),
	num_reqReceive_threads_(num_reqReceive_threads){
		// Create Network I/O threads
		threads_.emplace_back(&NetworkManager::MainThread, this);
		for (int i=0; i< NUM_ACK_THREADS; i++)
			threads_.emplace_back(&NetworkManager::AckThread, this);
		for (int i=0; i< num_reqReceive_threads; i++)
			threads_.emplace_back(&NetworkManager::ReqReceiveThread, this);

		while(thread_count_.load() != (1 + NUM_ACK_THREADS + num_reqReceive_threads_)){}
		LOG(INFO) << "\t[NetworkManager]: \tConstructed";
}

NetworkManager::~NetworkManager(){
	stop_threads_ = true;
	std::optional<struct NetworkRequest> sentinel = std::nullopt;
	ackQueue_.blockingWrite(sentinel);
	for (int i=0; i<num_reqReceive_threads_; i++)
		requestQueue_.blockingWrite(sentinel);

	for(std::thread& thread : threads_){
		if(thread.joinable()){
			thread.join();
		}
	}
	LOG(INFO) << "[NetworkManager]: \tDestructed";
}

//Currently only for ack
void NetworkManager::EnqueueRequest(struct NetworkRequest req){
	ackQueue_.blockingWrite(req);
}

void NetworkManager::ReqReceiveThread(){
	thread_count_.fetch_add(1, std::memory_order_relaxed);
	std::optional<struct NetworkRequest> optReq;

	while(!stop_threads_){
		requestQueue_.blockingRead(optReq);
		if(!optReq.has_value()){
			break;
		}
		const struct NetworkRequest &req = optReq.value();
		struct sockaddr_in client_address;
		socklen_t client_address_len = sizeof(client_address);
		getpeername(req.client_socket, (struct sockaddr*)&client_address, &client_address_len);
		//Handshake
		EmbarcaderoReq shake;
		size_t to_read = sizeof(shake);
		bool running = true;
		while(to_read > 0){
			int ret = recv(req.client_socket, &shake, to_read, 0);
			if(ret < 0){
				LOG(INFO) << "Error receiving shake:" << strerror(errno);
				return;
			}
			to_read -= ret;
			if(to_read == 0){
				break;
			}
		}
		switch(shake.client_req){
			case Publish:
				{
					if(strlen(shake.topic) == 0){
						LOG(ERROR) << "Topic cannot be null:" << shake.topic;
						return;
					}
					// TODO(Jae) This code asumes there's only one active client publishing
					// If there are parallel clients, change the ack queue
					int ack_fd = req.client_socket;
					if(shake.ack == 2){
						absl::MutexLock lock(&ack_mu_);
						auto it = ack_connections_.find(shake.client_id);
						if(it != ack_connections_.end()){
							ack_fd = it->second;
						}else{
							int ack_fd = socket(AF_INET, SOCK_STREAM, 0);
							if (ack_fd < 0) {
								perror("Socket creation failed");
								return;
							}

							make_socket_non_blocking(ack_fd);

							sockaddr_in server_addr; 
							memset(&server_addr, 0, sizeof(server_addr));
							server_addr.sin_family = AF_INET;
							server_addr.sin_family = AF_INET;
							server_addr.sin_port = ntohs(shake.port);
							server_addr.sin_addr.s_addr = inet_addr(inet_ntoa(client_address.sin_addr));
							if (connect(ack_fd, reinterpret_cast<sockaddr*>(&server_addr), sizeof(server_addr)) < 0) {
								if (errno != EINPROGRESS) {
									perror("Connect failed");
									close(ack_fd);
									return;
								}
							}
							ack_fd_ = ack_fd;
							ack_efd_ = epoll_create1(0);
							struct epoll_event event;
							event.data.fd = ack_fd;
							event.events = EPOLLOUT; 
							epoll_ctl(ack_efd_, EPOLL_CTL_ADD, ack_fd, &event);
							ack_connections_[shake.client_id] = ack_fd;
						}
					}
					//size_t READ_SIZE = shake.size;
					size_t READ_SIZE = ZERO_COPY_SEND_LIMIT;
					to_read = READ_SIZE;

					// Create publish request
					struct PublishRequest pub_req;
					memcpy(pub_req.topic, shake.topic, TOPIC_NAME_SIZE);
					pub_req.acknowledge = shake.ack;
					pub_req.client_socket = ack_fd;

					BatchHeader batch_header;
					while(running){
						// give up if we can't at least read a partial batch header
						ssize_t bytes_read = recv(req.client_socket, &batch_header, sizeof(BatchHeader), 0);
						if(bytes_read <= 0){
							if(bytes_read < 0)
								LOG(ERROR) << "Receiving data: " << bytes_read << " ERROR:" << strerror(errno);
							running = false;
							break;
						}
						// finish reading batch header
						while(bytes_read < (ssize_t)sizeof(BatchHeader)){
							ssize_t recv_ret = recv(req.client_socket, (uint8_t*)(&batch_header) + bytes_read, sizeof(BatchHeader) - bytes_read, 0);
							if(recv_ret < 0){
								LOG(ERROR) << "Receiving data: " << recv_ret << " ERROR:" << strerror(errno);
								running = false;
								return;
							}
							bytes_read += recv_ret;
						}
						to_read = batch_header.total_size;
						pub_req.total_size = batch_header.total_size;
						// TODO(Jae) Send -1 to ack if this returns nullptr
						void* buf = cxl_manager_->GetCXLBuffer(pub_req);
						size_t read = 0;
						MessageHeader* header;
						size_t header_size = sizeof(MessageHeader);
						size_t bytes_to_next_header = 0;
						while(running){
							bytes_read = recv(req.client_socket, (uint8_t*)buf + read, to_read, 0);
							if(bytes_read < 0){
								LOG(ERROR) << "Receiving data: " << bytes_read << " ERROR:" << strerror(errno);
								running = false;
								return;
							}
<<<<<<< HEAD
							while(bytes_to_next_header + header_size <= (size_t) bytes_read){
=======
							// TODO(Jae) Add validation logic here to check if the message headers are valid and send acknowledgement
							// We need this for ack=1 as well to confirm that the messages are valid
							while(bytes_to_next_header + header_size <= bytes_read){
>>>>>>> 1fe5ab9d
								header = (MessageHeader*)((uint8_t*)buf + read + bytes_to_next_header);
								header->complete = 1;
								bytes_read -= bytes_to_next_header;
								read += bytes_to_next_header;
								to_read -= bytes_to_next_header;
								bytes_to_next_header = header->paddedSize;
							}
							read += bytes_read;
							to_read -= bytes_read;
							bytes_to_next_header -= bytes_read;

							if(to_read == 0){
								break;
							}	
						}
					}
					close(req.client_socket);
				}// end Publish
				break;
			case Subscribe:
				{
					make_socket_non_blocking(req.client_socket);
					int sendBufferSize = 16 * 1024 * 1024;
					if (setsockopt(req.client_socket, SOL_SOCKET, SO_SNDBUF, &sendBufferSize, sizeof(sendBufferSize)) == -1) {
						LOG(ERROR) << "Subscriber setsockopt SNGBUf failed";
						close(req.client_socket);
						return;
					}
					// Enable zero-copy
					int flag = 1;
					if (setsockopt(req.client_socket, SOL_SOCKET, SO_ZEROCOPY, &flag, sizeof(flag)) < 0) {
						LOG(ERROR) << "Subscriber setsockopt(SO_ZEROCOPY) failed";
						close(req.client_socket);
						return;
					}

					int efd = epoll_create1(0);
					if(efd < 0){
						LOG(ERROR) << "Subscribe Thread epoll_create1 failed:" << strerror(errno);
						close(req.client_socket);
						return;
					}
					struct epoll_event event;
					event.data.fd = req.client_socket;
					event.events = EPOLLOUT;
					if(epoll_ctl(efd, EPOLL_CTL_ADD, req.client_socket, &event)){
						LOG(ERROR) << "epoll_ctl failed:" << strerror(errno);
						close(req.client_socket);
						close(efd);
					}
<<<<<<< HEAD
					while(!stop_threads_){
						size_t messages_size = 0;
						size_t first_off = last_offset;
						if(cxl_manager_->GetMessageAddr(shake.topic, last_offset, last_addr, messages, messages_size)){
							VLOG(3) << "Sending " << first_off << " ~ " << last_offset << " : " << messages_size;
							ssize_t sent_bytes = 0;
							size_t zero_copy_send_limit = ZERO_COPY_SEND_LIMIT;
							while((size_t)sent_bytes < messages_size){
								size_t remaining_bytes = messages_size - sent_bytes;
								size_t to_send = std::min(remaining_bytes, zero_copy_send_limit);
								int ret;
								if(to_send < 1UL<<16)
									ret = send(req.client_socket, (uint8_t*)messages + sent_bytes, to_send, 0);
								else
									ret = send(req.client_socket, (uint8_t*)messages + sent_bytes, to_send, MSG_ZEROCOPY);
								if(ret > 0){
									sent_bytes += ret;
									zero_copy_send_limit = ZERO_COPY_SEND_LIMIT;
								}else if(errno == EAGAIN || errno == EWOULDBLOCK || errno == ENOBUFS){
									struct epoll_event events[10];
									int n = epoll_wait(efd, events, 10, -1);
									if (n == -1) {
										LOG(ERROR) << "epoll_wait failed: " << strerror(errno);
										close(req.client_socket);
										close(efd);
										return;
									}
									for (int i = 0; i < n; i++) {
										if (events[i].events & EPOLLOUT) {
											break;
										}
									}
									zero_copy_send_limit = std::max(zero_copy_send_limit / 2, 1UL<<16); // Cap sendlimit at 64K
								}else{
									LOG(ERROR) << "Error in sending messages:" << strerror(errno);
									close(req.client_socket);
									close(efd);
									break;
								}
							}
						}else{
							char c;
							if(recv(req.client_socket, &c, 1, MSG_PEEK | MSG_DONTWAIT) == 0){
								LOG(INFO) << "Subscribe Connection is closed :" << req.client_socket ;
								close(req.client_socket);
								close(efd);
								return ;
							}
							std::this_thread::yield();
						}
=======
					{
					absl::MutexLock lock(&sub_mu_);
					if(!sub_state_.contains(shake.client_id)){
						auto state = std::make_unique<SubscriberState>();
						state->last_offset = shake.client_order;
						state->last_addr = shake.last_addr;
						state->initialized = true;
						sub_state_[shake.client_id] = std::move(state);
>>>>>>> 1fe5ab9d
					}
					}
					SubscribeNetworkThread(req.client_socket, efd, shake.topic, shake.client_id);
					close(req.client_socket);
					close(efd);
				}//end Subscribe
				break;
		}
	}
}

// This implementation does not support multiple topics and dynamic message size.
// To make it support multiple topics, make some variables as a map (topic, var)
// Iterate over messages to make sure the large message parittion is not cutting the message in the middle
void NetworkManager::SubscribeNetworkThread(int sock, int efd, char* topic, int client_id){
	while(!stop_threads_){
		void* msg;
		size_t messages_size = 0;
		struct LargeMsgRequest req;
		size_t zero_copy_send_limit = ZERO_COPY_SEND_LIMIT;
		if(largeMsgQueue_.read(req)){
			msg = req.msg;
			messages_size = req.len;
		}else{
			absl::MutexLock lock(&sub_state_[client_id]->mu);
			if(cxl_manager_->GetMessageAddr(topic, sub_state_[client_id]->last_offset, sub_state_[client_id]->last_addr, msg, messages_size)){
				while(messages_size > zero_copy_send_limit){
					struct LargeMsgRequest r;
					r.msg = msg;
					int mod = zero_copy_send_limit % ((MessageHeader*)msg)->paddedSize;
					r.len = zero_copy_send_limit - mod;
					largeMsgQueue_.blockingWrite(r);
					msg = (uint8_t*)msg + r.len;
					messages_size -= r.len;
				}
			}else{
				continue;;
			}
		}
		size_t sent_bytes = 0;
		if(messages_size < 64){
			LOG(ERROR) << "[DEBUG] messages_size is below 64!!!! cannot happen " << messages_size;
		}
		while(sent_bytes < messages_size){
			struct epoll_event events[10];
			int n = epoll_wait(efd, events, 10, -1);
			if (n == -1) {
				LOG(ERROR) << "epoll_wait failed: " << strerror(errno);
				close(sock);
				close(efd);
				return;
			}
			for (int i = 0; i < n; ++i) {
				if (events[i].events & EPOLLOUT) {
					size_t remaining_bytes = messages_size - sent_bytes;
					size_t to_send = std::min(remaining_bytes, zero_copy_send_limit);
					int ret;
					if(to_send < 1UL<<16)
						ret = send(sock, (uint8_t*)msg + sent_bytes, to_send, 0);
					else
						ret = send(sock, (uint8_t*)msg + sent_bytes, to_send, 0);
						//ret = send(sock, (uint8_t*)messages + sent_bytes, to_send, MSG_ZEROCOPY);
					if (ret > 0) {
							sent_bytes += ret;
							zero_copy_send_limit = ZERO_COPY_SEND_LIMIT;
					} else if (ret < 0 && (errno == EAGAIN || errno == EWOULDBLOCK || errno == ENOBUFS)) {
							zero_copy_send_limit = std::max(zero_copy_send_limit / 2, 1UL << 16); // Cap send limit at 64K
							continue;
					} else if (ret < 0) {
							LOG(ERROR) << "Error in sending messages: " << strerror(errno);
							close(sock);
							close(efd);
							return;
					}
				} else if (events[i].events & (EPOLLERR | EPOLLHUP)) {
						LOG(INFO) << "Socket error or hang-up";
						close(sock);
						close(efd);
						return;
				}
			}
		}//end send loop
	}//end main while
}

// Current impl opens ack connection at publish and does not close it
void NetworkManager::AckThread(){
	std::optional<struct NetworkRequest> optReq;
	thread_count_.fetch_add(1, std::memory_order_relaxed);
	size_t bufSize = 1024*1024;
	char buf[bufSize];
	struct epoll_event events[10]; // Adjust size as needed

	while(!stop_threads_){
		size_t ack_count = 0;
		while(ackQueue_.read(optReq)){
			if(!optReq.has_value()){
				break;
			}
			//struct NetworkRequest &req = optReq.value();
			ack_count++;
		}
		int EPOLL_TIMEOUT = -1; 
		size_t acked_size = 0;
		while (acked_size < ack_count) {
			int n = epoll_wait(ack_efd_, events, 10, EPOLL_TIMEOUT);
			for (int i = 0; i < n; i++) {
				if (events[i].events & EPOLLOUT && acked_size < ack_count ) {
					ssize_t bytesSent = send(ack_fd_, buf, MIN(bufSize, ack_count - acked_size), 0);
					if (bytesSent < 0) {
						bytesSent = 0;
						if (errno != EAGAIN) {
							LOG(ERROR) << " Ack Send failed:" << strerror(errno) << " ack_fd:" << ack_fd_ << " ack size:" << (ack_count - acked_size);
							return;
						}
					} else {
						acked_size += bytesSent;
					}
				}
			}
		}
		// Check if the connection is alive only after ack_fd_ is connected
		if(ack_fd_ > 0){
			int result = recv(ack_fd_, buf, 1, MSG_PEEK | MSG_DONTWAIT);
			if(result == 0){
				LOG(INFO) << "Connection is closed ack_fd_:" << ack_fd_ ;
				//stop_threads_ = true;
				break;
			}
		}
		if(ack_count > 0 && !optReq.has_value()) // Check ack_count >0 as the read is non-blocking
			break;
	}
}

void NetworkManager::MainThread(){
	thread_count_.fetch_add(1, std::memory_order_relaxed);

	int server_socket = socket(AF_INET, SOCK_STREAM, 0);
	if(server_socket < 0){
		LOG(INFO) << "Socket Creation Failed";
	}
	int flag = 1;
	if (setsockopt(server_socket, SOL_SOCKET, SO_REUSEADDR, (char *)&flag, sizeof(flag)) < 0) {
		perror("setsockopt(SO_REUSEADDR) failed");
		close(server_socket);
		return ;
	}
	setsockopt(server_socket, IPPROTO_TCP, TCP_NODELAY, (char *)&flag, sizeof(int));

	struct sockaddr_in server_address;
	server_address.sin_family = AF_INET;
	server_address.sin_port = htons(PORT + broker_id_);
	server_address.sin_addr.s_addr = INADDR_ANY;

	while (bind(server_socket, (struct sockaddr*)&server_address, sizeof(server_address)) < 0) {
		LOG(ERROR)<< "!!!!! Error binding socket:" << (PORT + broker_id_) << " broker_id: " << broker_id_;
		sleep(5);
	}

	if(listen(server_socket, SOMAXCONN) == -1){
		std::cerr << "!!!!! Error Listen:" << strerror(errno) << std::endl;
		return;
	}

	// Create epoll instance
	int efd = epoll_create1(0);
	if (efd == -1) perror("epoll_create1");

	// Add server socket to epoll
	struct epoll_event event;
	event.events = EPOLLIN;
	event.data.fd = server_socket;
	if (epoll_ctl(efd, EPOLL_CTL_ADD, server_socket, &event) == -1){
		perror("epoll_ctl");
		LOG(INFO) << "epoll_ctl Error" << strerror(errno);
	}
	struct epoll_event events[MAX_EVENTS];

	while (true) {
		int n = epoll_wait(efd, events, MAX_EVENTS, -1);
		for(int i=0; i< n; i++){
			if (events[i].data.fd == server_socket) {
				struct NetworkRequest req;
				struct sockaddr_in client_addr;
				socklen_t client_addr_len = sizeof(client_addr);
				req.client_socket = accept(server_socket, (struct sockaddr*)&client_addr, &client_addr_len);
				if (req.client_socket < 0) {
					std::cerr << "!!!!! Error accepting connection:" << strerror(errno) << std::endl;
					break;
					continue;
				}
				requestQueue_.blockingWrite(req);
			}
		}
	}
}

} // End of namespace Embarcadero<|MERGE_RESOLUTION|>--- conflicted
+++ resolved
@@ -202,13 +202,9 @@
 								running = false;
 								return;
 							}
-<<<<<<< HEAD
+              // TODO(Jae) Add validation logic here to check if the message headers are valid and send acknowledgement
+							// We need this for ack=1 as well to confirm that the messages are valid
 							while(bytes_to_next_header + header_size <= (size_t) bytes_read){
-=======
-							// TODO(Jae) Add validation logic here to check if the message headers are valid and send acknowledgement
-							// We need this for ack=1 as well to confirm that the messages are valid
-							while(bytes_to_next_header + header_size <= bytes_read){
->>>>>>> 1fe5ab9d
 								header = (MessageHeader*)((uint8_t*)buf + read + bytes_to_next_header);
 								header->complete = 1;
 								bytes_read -= bytes_to_next_header;
@@ -259,58 +255,7 @@
 						close(req.client_socket);
 						close(efd);
 					}
-<<<<<<< HEAD
-					while(!stop_threads_){
-						size_t messages_size = 0;
-						size_t first_off = last_offset;
-						if(cxl_manager_->GetMessageAddr(shake.topic, last_offset, last_addr, messages, messages_size)){
-							VLOG(3) << "Sending " << first_off << " ~ " << last_offset << " : " << messages_size;
-							ssize_t sent_bytes = 0;
-							size_t zero_copy_send_limit = ZERO_COPY_SEND_LIMIT;
-							while((size_t)sent_bytes < messages_size){
-								size_t remaining_bytes = messages_size - sent_bytes;
-								size_t to_send = std::min(remaining_bytes, zero_copy_send_limit);
-								int ret;
-								if(to_send < 1UL<<16)
-									ret = send(req.client_socket, (uint8_t*)messages + sent_bytes, to_send, 0);
-								else
-									ret = send(req.client_socket, (uint8_t*)messages + sent_bytes, to_send, MSG_ZEROCOPY);
-								if(ret > 0){
-									sent_bytes += ret;
-									zero_copy_send_limit = ZERO_COPY_SEND_LIMIT;
-								}else if(errno == EAGAIN || errno == EWOULDBLOCK || errno == ENOBUFS){
-									struct epoll_event events[10];
-									int n = epoll_wait(efd, events, 10, -1);
-									if (n == -1) {
-										LOG(ERROR) << "epoll_wait failed: " << strerror(errno);
-										close(req.client_socket);
-										close(efd);
-										return;
-									}
-									for (int i = 0; i < n; i++) {
-										if (events[i].events & EPOLLOUT) {
-											break;
-										}
-									}
-									zero_copy_send_limit = std::max(zero_copy_send_limit / 2, 1UL<<16); // Cap sendlimit at 64K
-								}else{
-									LOG(ERROR) << "Error in sending messages:" << strerror(errno);
-									close(req.client_socket);
-									close(efd);
-									break;
-								}
-							}
-						}else{
-							char c;
-							if(recv(req.client_socket, &c, 1, MSG_PEEK | MSG_DONTWAIT) == 0){
-								LOG(INFO) << "Subscribe Connection is closed :" << req.client_socket ;
-								close(req.client_socket);
-								close(efd);
-								return ;
-							}
-							std::this_thread::yield();
-						}
-=======
+
 					{
 					absl::MutexLock lock(&sub_mu_);
 					if(!sub_state_.contains(shake.client_id)){
@@ -319,7 +264,6 @@
 						state->last_addr = shake.last_addr;
 						state->initialized = true;
 						sub_state_[shake.client_id] = std::move(state);
->>>>>>> 1fe5ab9d
 					}
 					}
 					SubscribeNetworkThread(req.client_socket, efd, shake.topic, shake.client_id);
