#ifndef _NETWORK_MANAGER_H_
#define _NETWORK_MANAGER_H_

#include <thread>
#include <vector>
#include <optional>
#include "folly/MPMCQueue.h"
#include <string>
#include "absl/strings/str_format.h"
#include <grpcpp/grpcpp.h>

#include "common/config.h"
#include <pubsub.grpc.pb.h>
#include "../client/client.h"
#include "../embarlet/req_queue.h"
#include "../embarlet/ack_queue.h"

using grpc::Server;
using grpc::ServerAsyncResponseWriter;
using grpc::ServerBuilder;
using grpc::ServerCompletionQueue;
using grpc::ServerContext;
using grpc::Status;

namespace Embarcadero{

<<<<<<< HEAD
=======
class CXLManager;
class DiskManager;
enum NetworkRequestType {Acknowledge, Receive, Send};

struct NetworkRequest{
	NetworkRequestType req_type;
	int client_socket;
};

struct alignas(64) EmbarcaderoReq{
	size_t client_id;
	size_t client_order;
	size_t size;
	char topic[32]; //This is to align thie struct as 64B
	size_t ack;
};

>>>>>>> 5b177500
class NetworkManager{
	public:
		NetworkManager(std::shared_ptr<AckQueue> ack_queue, std::shared_ptr<ReqQueue> cxl_req_queue, std::shared_ptr<ReqQueue> disk_req_queue, int num_receive_threads=NUM_IO_RECEIVE_THREADS, int num_ack_threads=NUM_IO_ACK_THREADS);
		~NetworkManager();

	private:
		void ReceiveThread();
		void AckThread();

		std::vector<std::thread> threads_;
<<<<<<< HEAD
    	int num_receive_threads_;
    	int num_ack_threads_;

		std::shared_ptr<AckQueue> ackQueue_;
		std::shared_ptr<ReqQueue> reqQueueCXL_;
		std::shared_ptr<ReqQueue> reqQueueDisk_;

		std::atomic<int> thread_count_{0};
		bool stop_threads_ = false;

    	std::vector<std::unique_ptr<ServerCompletionQueue>> cqs_;
    	PubSub::AsyncService service_;
    	std::unique_ptr<Server> server_;
=======
		int num_io_threads_;
		std::atomic<int> thread_count_{0};
		bool stop_threads_ = false;

		CXLManager *cxl_manager_;
		DiskManager *disk_manager_;
>>>>>>> 5b177500
};

} // End of namespace Embarcadero
#endif // _NETWORK_MANAGER_H_<|MERGE_RESOLUTION|>--- conflicted
+++ resolved
@@ -24,8 +24,6 @@
 
 namespace Embarcadero{
 
-<<<<<<< HEAD
-=======
 class CXLManager;
 class DiskManager;
 enum NetworkRequestType {Acknowledge, Receive, Send};
@@ -43,7 +41,6 @@
 	size_t ack;
 };
 
->>>>>>> 5b177500
 class NetworkManager{
 	public:
 		NetworkManager(std::shared_ptr<AckQueue> ack_queue, std::shared_ptr<ReqQueue> cxl_req_queue, std::shared_ptr<ReqQueue> disk_req_queue, int num_receive_threads=NUM_IO_RECEIVE_THREADS, int num_ack_threads=NUM_IO_ACK_THREADS);
@@ -54,9 +51,8 @@
 		void AckThread();
 
 		std::vector<std::thread> threads_;
-<<<<<<< HEAD
-    	int num_receive_threads_;
-    	int num_ack_threads_;
+    int num_receive_threads_;
+    int num_ack_threads_;
 
 		std::shared_ptr<AckQueue> ackQueue_;
 		std::shared_ptr<ReqQueue> reqQueueCXL_;
@@ -65,17 +61,12 @@
 		std::atomic<int> thread_count_{0};
 		bool stop_threads_ = false;
 
-    	std::vector<std::unique_ptr<ServerCompletionQueue>> cqs_;
-    	PubSub::AsyncService service_;
-    	std::unique_ptr<Server> server_;
-=======
-		int num_io_threads_;
-		std::atomic<int> thread_count_{0};
-		bool stop_threads_ = false;
+    std::vector<std::unique_ptr<ServerCompletionQueue>> cqs_;
+    PubSub::AsyncService service_;
+    std::unique_ptr<Server> server_;
 
 		CXLManager *cxl_manager_;
 		DiskManager *disk_manager_;
->>>>>>> 5b177500
 };
 
 } // End of namespace Embarcadero
