--- conflicted
+++ resolved
@@ -1,14 +1,7 @@
 #ifndef INCLUDE_DISK_MANGER_H_
 #define INCLUDE_DISK_MANGER_H_
 
-<<<<<<< HEAD
-#include "config.h"
-=======
-#include <cmath>
-#include <iostream>
-#include <string>
 #include "common/config.h"
->>>>>>> 051e5b3f
 
 namespace Embarcadero{
 
