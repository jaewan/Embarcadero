#ifndef INCLUDE_DISK_MANGER_H_
#define INCLUDE_DISK_MANGER_H_

#include <filesystem>
#include <thread>
#include <vector>
#include <optional>
#include "folly/MPMCQueue.h"
#include "common/config.h"
#include "../network_manager/network_manager.h"
#include "corfu_replication_manager.h"

namespace Embarcadero{

namespace fs = std::filesystem;
class NetworkManager;

struct ReplicationRequest{
	TInode* tinode;
	TInode* replica_tinode;
	int fd;
	int broker_id;
};

struct MemcpyRequest{
    void* addr;
    void* buf;
    size_t len;
};

class DiskManager{
	public:
<<<<<<< HEAD
		DiskManager(int broker_id, void* cxl_manager, bool log_to_memory,
=======
		DiskManager(int broker_id, void* cxl_manager, bool log_to_memory, 
>>>>>>> de9485b2
								heartbeat_system::SequencerType sequencerType, size_t queueCapacity = 64);
		~DiskManager();
		void SetNetworkManager(NetworkManager* network_manager){network_manager_ = network_manager;}
		// Current Implementation strictly requires the active brokers to be MAX_BROKER_NUM
		// Change this to get real-time num brokers
		void Replicate(TInode* TInode_addr, TInode* replica_tinode, int replication_factor);

	private:
		void ReplicateThread();
		void CopyThread();
		bool GetMessageAddr(TInode* tinode, int order, int broker_id, size_t &last_offset,
			void* &last_addr, void* &messages, size_t &messages_size);

		std::vector<std::thread> threads_;
		folly::MPMCQueue<std::optional<struct ReplicationRequest>> requestQueue_;
		folly::MPMCQueue<std::optional<MemcpyRequest>> copyQueue_;
		int broker_id_;
		void* cxl_addr_;
		bool log_to_memory_;
		heartbeat_system::SequencerType sequencerType_;

		NetworkManager *network_manager_;
		std::unique_ptr<Corfu::CorfuReplicationManager> corfu_replication_manager_;

		std::atomic<int> offset_{0};
		bool stop_threads_ = false;
		std::atomic<size_t> thread_count_{0};
		std::atomic<size_t> num_io_threads_{0};
		std::atomic<size_t> num_active_threads_{0};
		fs::path prefix_path_;
};

} // End of namespace Embarcadero
#endif<|MERGE_RESOLUTION|>--- conflicted
+++ resolved
@@ -30,11 +30,8 @@
 
 class DiskManager{
 	public:
-<<<<<<< HEAD
 		DiskManager(int broker_id, void* cxl_manager, bool log_to_memory,
-=======
-		DiskManager(int broker_id, void* cxl_manager, bool log_to_memory, 
->>>>>>> de9485b2
+
 								heartbeat_system::SequencerType sequencerType, size_t queueCapacity = 64);
 		~DiskManager();
 		void SetNetworkManager(NetworkManager* network_manager){network_manager_ = network_manager;}
