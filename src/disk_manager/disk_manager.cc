#include "disk_manager.h"

#include <sys/types.h>
#include <sys/stat.h>
#include <fcntl.h>
#include <string.h>
#include <errno.h>
<<<<<<< HEAD
#include <glog/logging.h>
#include "../network_manager/request_data.h"
=======
#include "mimalloc.h"
>>>>>>> 7e64d946

namespace Embarcadero{

#define DISK_LOG_PATH "embarc.disklog"

DiskManager::DiskManager(std::shared_ptr<AckQueue> ack_queue, std::shared_ptr<ReqQueue> req_queue, int num_io_threads):
						ackQueue_(ack_queue),
						 reqQueue_(req_queue),
						 num_io_threads_(num_io_threads){
	//Initialize log file
	log_fd_ = open(DISK_LOG_PATH, O_RDWR|O_CREAT, 0777);
	if (log_fd_ < 0){
<<<<<<< HEAD
		perror("Error in opening a file for disk log\n");
		LOG(ERROR) << strerror(errno);
=======
		LOG(ERROR) << "Error in opening a file for disk log:" <<strerror(errno);
>>>>>>> 7e64d946
	}
	// Create Disk I/O threads
	for (int i=0; i< num_io_threads_; i++)
		threads_.emplace_back(&DiskManager::DiskIOThread, this);

	while(thread_count_.load() != num_io_threads_){}
<<<<<<< HEAD
	LOG(INFO) << "[DiskManager] Created";
=======
	LOG(INFO) << "[DiskManager]: \tCreated";
>>>>>>> 7e64d946
}

DiskManager::~DiskManager(){
	stop_threads_ = true;
	std::optional<struct PublishRequest> sentinel = std::nullopt;
	for (int i=0; i<num_io_threads_; i++)
		reqQueue_->blockingWrite(sentinel);

	close(log_fd_);

	for(std::thread& thread : threads_){
		if(thread.joinable()){
			thread.join();
		}
	}
<<<<<<< HEAD
	LOG(INFO) << "[DiskManager] Destructed";
=======
	LOG(INFO)<< "[DiskManager]: \tDestructed";
>>>>>>> 7e64d946
}

void DiskManager::DiskIOThread(){
	thread_count_.fetch_add(1, std::memory_order_relaxed);
	std::optional<struct PublishRequest> optReq;

	while(!stop_threads_){
		reqQueue_->blockingRead(optReq);
		if(!optReq.has_value()){
			break;
		}
		struct PublishRequest &req = optReq.value();
		struct RequestData *req_data = static_cast<RequestData*>(req.grpcTag);

		int off = offset_.fetch_add(req_data->request_.payload_size(), std::memory_order_relaxed);
		pwrite(log_fd_, req_data->request_.payload().c_str(), req_data->request_.payload_size(), off);

		// TODO(erika): below logic should really be shared function between CXL and Disk managers
		int counter = req.counter->fetch_sub(1, std::memory_order_relaxed);

		// If no more tasks are left to do
		if (counter == 1) {
			if (req_data->request_.acknowledge()) {
				// TODO: Set result - just assume success
				req_data->SetError(ERR_NO_ERROR);

<<<<<<< HEAD
				// Send to network manager ack queue
				auto maybeTag = std::make_optional(req.grpcTag);
				VLOG(2) << "Enquing to ack queue, tag=" << req.grpcTag;
				EnqueueAck(ackQueue_, maybeTag);
			} else {
				// gRPC has already sent response, so just mark the object as ready for destruction
				DLOG(INFO) << "!!!!!!!!!!!!! This should not happen";
				//req_data->Proceed();
			}
		} else {
			//delete req.counter;
			//DLOG(INFO) << "counter: " << counter;
=======
		// Post I/O work (as disk I/O depend on the same payload)
		int counter = req.counter->fetch_sub(1,std::memory_order_release);
		if( counter == 1){
			mi_free(req.counter);
			mi_free(req.payload_address);
		}else if(req.acknowledge){
			struct NetworkRequest ackReq;
			ackReq.client_socket = req.client_socket;
			network_manager_->EnqueueRequest(ackReq);
			//TODO(Jae)
			//Enque ack request to network manager
			// network_manager_.EnqueueAckRequest();
>>>>>>> 7e64d946
		}
	}
}

} // End of namespace Embarcadero<|MERGE_RESOLUTION|>--- conflicted
+++ resolved
@@ -5,48 +5,34 @@
 #include <fcntl.h>
 #include <string.h>
 #include <errno.h>
-<<<<<<< HEAD
-#include <glog/logging.h>
-#include "../network_manager/request_data.h"
-=======
 #include "mimalloc.h"
->>>>>>> 7e64d946
 
 namespace Embarcadero{
 
 #define DISK_LOG_PATH "embarc.disklog"
 
-DiskManager::DiskManager(std::shared_ptr<AckQueue> ack_queue, std::shared_ptr<ReqQueue> req_queue, int num_io_threads):
-						ackQueue_(ack_queue),
-						 reqQueue_(req_queue),
+DiskManager::DiskManager(size_t queueCapacity, 
+						 int num_io_threads):
+						 requestQueue_(queueCapacity),
 						 num_io_threads_(num_io_threads){
 	//Initialize log file
 	log_fd_ = open(DISK_LOG_PATH, O_RDWR|O_CREAT, 0777);
 	if (log_fd_ < 0){
-<<<<<<< HEAD
-		perror("Error in opening a file for disk log\n");
-		LOG(ERROR) << strerror(errno);
-=======
 		LOG(ERROR) << "Error in opening a file for disk log:" <<strerror(errno);
->>>>>>> 7e64d946
 	}
 	// Create Disk I/O threads
 	for (int i=0; i< num_io_threads_; i++)
 		threads_.emplace_back(&DiskManager::DiskIOThread, this);
 
 	while(thread_count_.load() != num_io_threads_){}
-<<<<<<< HEAD
-	LOG(INFO) << "[DiskManager] Created";
-=======
 	LOG(INFO) << "[DiskManager]: \tCreated";
->>>>>>> 7e64d946
 }
 
 DiskManager::~DiskManager(){
 	stop_threads_ = true;
 	std::optional<struct PublishRequest> sentinel = std::nullopt;
 	for (int i=0; i<num_io_threads_; i++)
-		reqQueue_->blockingWrite(sentinel);
+		requestQueue_.blockingWrite(sentinel);
 
 	close(log_fd_);
 
@@ -55,11 +41,11 @@
 			thread.join();
 		}
 	}
-<<<<<<< HEAD
-	LOG(INFO) << "[DiskManager] Destructed";
-=======
 	LOG(INFO)<< "[DiskManager]: \tDestructed";
->>>>>>> 7e64d946
+}
+
+void DiskManager::EnqueueRequest(struct PublishRequest req){
+	requestQueue_.blockingWrite(req);
 }
 
 void DiskManager::DiskIOThread(){
@@ -67,39 +53,14 @@
 	std::optional<struct PublishRequest> optReq;
 
 	while(!stop_threads_){
-		reqQueue_->blockingRead(optReq);
+		requestQueue_.blockingRead(optReq);
 		if(!optReq.has_value()){
 			break;
 		}
-		struct PublishRequest &req = optReq.value();
-		struct RequestData *req_data = static_cast<RequestData*>(req.grpcTag);
+		const struct PublishRequest &req = optReq.value();
+		int off = offset_.fetch_add(req.size, std::memory_order_relaxed);
+		pwrite(log_fd_, req.payload_address, req.size, off);
 
-		int off = offset_.fetch_add(req_data->request_.payload_size(), std::memory_order_relaxed);
-		pwrite(log_fd_, req_data->request_.payload().c_str(), req_data->request_.payload_size(), off);
-
-		// TODO(erika): below logic should really be shared function between CXL and Disk managers
-		int counter = req.counter->fetch_sub(1, std::memory_order_relaxed);
-
-		// If no more tasks are left to do
-		if (counter == 1) {
-			if (req_data->request_.acknowledge()) {
-				// TODO: Set result - just assume success
-				req_data->SetError(ERR_NO_ERROR);
-
-<<<<<<< HEAD
-				// Send to network manager ack queue
-				auto maybeTag = std::make_optional(req.grpcTag);
-				VLOG(2) << "Enquing to ack queue, tag=" << req.grpcTag;
-				EnqueueAck(ackQueue_, maybeTag);
-			} else {
-				// gRPC has already sent response, so just mark the object as ready for destruction
-				DLOG(INFO) << "!!!!!!!!!!!!! This should not happen";
-				//req_data->Proceed();
-			}
-		} else {
-			//delete req.counter;
-			//DLOG(INFO) << "counter: " << counter;
-=======
 		// Post I/O work (as disk I/O depend on the same payload)
 		int counter = req.counter->fetch_sub(1,std::memory_order_release);
 		if( counter == 1){
@@ -109,10 +70,6 @@
 			struct NetworkRequest ackReq;
 			ackReq.client_socket = req.client_socket;
 			network_manager_->EnqueueRequest(ackReq);
-			//TODO(Jae)
-			//Enque ack request to network manager
-			// network_manager_.EnqueueAckRequest();
->>>>>>> 7e64d946
 		}
 	}
 }
