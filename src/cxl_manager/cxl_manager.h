--- conflicted
+++ resolved
@@ -155,15 +155,10 @@
 		void* GetCXLAddr(){
 			return cxl_addr_;
 		}
-<<<<<<< HEAD
-		
+		// void RegisterGetRegisteredBrokersCallback(GetRegisteredBrokersCallback callback){
+		// 	get_registered_brokers_callback_ = callback;
+		// }
 		void StartScalogLocalSequencer(std::string topic_str);
-
-=======
-		void RegisterGetRegisteredBrokersCallback(GetRegisteredBrokersCallback callback){
-			get_registered_brokers_callback_ = callback;
-		}
->>>>>>> 1e47be7d
 //#define InternalTest 1
 
 #ifdef InternalTest
@@ -210,7 +205,7 @@
 		std::atomic<int> thread_count_{0};
 		bool DEBUG_1_passed_ = false;
 		bool DEBUG_2_passed_ = false;
-		GetRegisteredBrokersCallback get_registered_brokers_callback_;
+		// GetRegisteredBrokersCallback get_registered_brokers_callback_;
 
 		void CXL_io_thread();
 		void Sequencer1(char* topic);
