--- conflicted
+++ resolved
@@ -169,13 +169,11 @@
 		int epoch_to_order_ = 0;
 
 		void CXLIOThread(int tid);
-<<<<<<< HEAD
+  
 		inline void UpdateTInodeOrderandWritten(char *topic, TInode* tinode, int broker, size_t msg_logical_off,
 				size_t msg_to_order);
-		inline void UpdateTinodeOrder(char *topic, TInode* tinode, int broker, size_t msg_logical_off,
-				size_t msg_to_order);
-=======
->>>>>>> 692bdccd
+		// inline void UpdateTinodeOrder(char *topic, TInode* tinode, int broker, size_t msg_logical_off, size_t msg_to_order);
+
 		void Sequencer1(std::array<char, TOPIC_NAME_SIZE> topic);
 		void Sequencer2(std::array<char, TOPIC_NAME_SIZE> topic);
 		void Sequencer3(std::array<char, TOPIC_NAME_SIZE> topic);
