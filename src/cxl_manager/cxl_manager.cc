#include "cxl_manager.h"
#include <sys/mman.h>
#include <stdlib.h>
#include <unistd.h>
#include <fcntl.h>
#include <errno.h>
#include <iostream>
<<<<<<< HEAD
#include <glog/logging.h>
#include "../network_manager/request_data.h"

namespace Embarcadero{

#define CXL_SIZE (1UL << 37)

CXLManager::CXLManager(std::shared_ptr<AckQueue> ack_queue, std::shared_ptr<ReqQueue> req_queue, int broker_id, CXL_Type cxl_type, int num_io_threads):
	ackQueue_(ack_queue),
	reqQueue_(req_queue),
=======
#include <cstdlib>

namespace Embarcadero{

CXLManager::CXLManager(size_t queueCapacity, int broker_id, int num_io_threads):
	requestQueue_(queueCapacity),
>>>>>>> 5b177500
	broker_id_(broker_id),
	num_io_threads_(num_io_threads) {
	// Initialize CXL

	cxl_type_ = cxl_type;
	std::string cxl_path(getenv("HOME"));
	size_t cacheline_size = sysconf(_SC_LEVEL1_DCACHE_LINESIZE);

	switch(cxl_type_){
		case Emul:
			cxl_path += "/.CXL_EMUL/cxl";
			cxl_fd_ = open(cxl_path.c_str(), O_RDWR, 0777);
			break;
		case Real:
			cxl_path = "/dev/dax0.0";
			cxl_fd_ = open(cxl_path.c_str(), O_RDWR);
			break;
	}
	LOG(INFO) << "Opening CXL at: " << cxl_path;
	if (cxl_fd_ < 0) {
		perror("Opening CXL error");
		exit(-1);
	}

<<<<<<< HEAD
	cxl_addr_= mmap(NULL, CXL_SIZE, PROT_READ|PROT_WRITE, MAP_SHARED, cxl_fd_, 0);
	if (cxl_addr_ == MAP_FAILED) {
		perror("Mapping Emulated CXL error");
		close(cxl_fd_);
		exit(-1);
	}
=======
	cxl_addr_= mmap(NULL, CXL_SIZE, PROT_READ|PROT_WRITE, MAP_SHARED|MAP_POPULATE, cxl_fd_, 0);
	if (cxl_addr_ == MAP_FAILED)
		perror("Mapping Emulated CXL error");
	//memset(cxl_addr_, 0, CXL_SIZE);
	memset(cxl_addr_, 0, (1UL<<30));
>>>>>>> 5b177500

	// Create CXL I/O threads
	for (int i=0; i< num_io_threads_; i++)
		threads_.emplace_back(&CXLManager::CXL_io_thread, this);

	// Initialize CXL memory regions
	size_t TINode_Region_size = sizeof(TInode) * MAX_TOPIC_SIZE;
	size_t padding = TINode_Region_size - ((TINode_Region_size/cacheline_size) * cacheline_size);
	TINode_Region_size += padding;
	size_t Bitmap_Region_size = cacheline_size * MAX_TOPIC_SIZE;
	size_t Segment_Region_size = (CXL_SIZE - TINode_Region_size - Bitmap_Region_size)/NUM_BROKERS;

	bitmap_ = (uint8_t*)cxl_addr_ + TINode_Region_size;
	segments_ = (uint8_t*)bitmap_ + Bitmap_Region_size + ((broker_id_)*Segment_Region_size);

	// Head node initialize the CXL
	if(broker_id_ == 0){
		memset(cxl_addr_, 0, TINode_Region_size);
	}

#ifdef InternalTest
	for(size_t i=0; i<queueCapacity; i++){
		WriteDummyReq();
	}
#endif
	// Wait untill al IO threads are up
	while(thread_count_.load() != num_io_threads_){}

	LOG(INFO) << "Constructed";
	return;
}

#ifdef InternalTest
void CXLManager::WriteDummyReq(){
	PublishRequest req;
	memset(req.topic, 0, TOPIC_NAME_SIZE);
	req.topic[0] = '0';
	req.counter = (std::atomic<int>*)malloc(sizeof(std::atomic<int>));
	req.counter->store(1);
	req.payload_address = malloc(1024);
	req.size = 1024-64;
	requestQueue_.blockingWrite(req);
}

void CXLManager::DummyReq(){
	for(int i=0; i<10000; i++){
		WriteDummyReq();
	}
}

void CXLManager::StartInternalTest(){
	for(int i=0; i<100; i++){
		testThreads_.emplace_back(&CXLManager::DummyReq, this);
	}
	start = std::chrono::high_resolution_clock::now();
	startInternalTest_.store(true);
	for(std::thread& thread : testThreads_){
		if(thread.joinable()){
			thread.join();
		}
	}
}
#endif

CXLManager::~CXLManager(){
	std::optional<struct PublishRequest> sentinel = std::nullopt;
	stop_threads_ = true;
	for (int i=0; i< num_io_threads_; i++) {
		reqQueue_->blockingWrite(sentinel);
	}

	if (munmap(cxl_addr_, CXL_SIZE) < 0)
		perror("Unmapping CXL error");
	close(cxl_fd_);


	for(std::thread& thread : threads_){
		if(thread.joinable()){
			thread.join();
		}
	}

<<<<<<< HEAD
	LOG(INFO) << "Destructed";
=======
	for(std::thread& thread : sequencerThreads_){
		if(thread.joinable()){
			thread.join();
		}
	}

	std::cout << "[CXLManager]: \tDestructed" << std::endl;
>>>>>>> 5b177500
}

void CXLManager::CXL_io_thread(){
	thread_count_.fetch_add(1, std::memory_order_relaxed);
	std::optional<struct PublishRequest> optReq;

#ifdef InternalTest
	while(startInternalTest_.load() == false){}
#endif
	while(!stop_threads_){
		reqQueue_->blockingRead(optReq);
		if(!optReq.has_value()){
			break;
		}
		struct PublishRequest &req = optReq.value();
		struct RequestData *req_data = static_cast<RequestData*>(req.grpcTag);

		// Actual IO to the CXL
<<<<<<< HEAD
		topic_manager_->PublishToCXL((char *)(req_data->request_.topic().c_str()), (void *)(req_data->request_.payload().c_str()), req_data->request_.payload_size());

		// TODO(erika): below logic should really be shared function between CXL and Disk managers
		int counter = req.counter->fetch_sub(1, std::memory_order_relaxed);

		// If no more tasks are left to do
		if (counter == 0) {
			if (req_data->request_.acknowledge()) {
				// TODO: Set result - just assume success
				req_data->SetError(ERR_NO_ERROR);

				// Send to network manager ack queue
				auto maybeTag = std::make_optional(req.grpcTag);
				DLOG(INFO) << "Enquing to ack queue, tag=" << req.grpcTag;
				EnqueueAck(ackQueue_, maybeTag);
			} else {
				// gRPC has already sent response, so just mark the object as ready for destruction
				req_data->Proceed();
			}
		} else {
			DLOG(INFO) << "counter: " << counter;
=======
		topic_manager_->PublishToCXL(req);//req.topic, req.payload_address, req.size);

		// Post I/O work (as disk I/O depend on the same payload)
		int counter = req.counter->fetch_sub(1);
		if( counter == 1){
			free(req.counter);
			free(req.payload_address);
#ifdef InternalTest
			if(reqCount_.fetch_add(1) == 999999){
				auto end = std::chrono::high_resolution_clock::now();
				auto dur = end - start;
				std::cout<<"Runtime:" << std::chrono::duration_cast<std::chrono::milliseconds>(dur).count() << std::endl;
				std::cout<<(double)1024/(double)std::chrono::duration_cast<std::chrono::milliseconds>(dur).count() << "GB/s" << std::endl;
			}
#endif
		}else if(req.acknowledge){
			struct NetworkRequest req;
			req.req_type = Acknowledge;
			req.client_socket = 1;
			network_manager_->EnqueueRequest(req);
>>>>>>> 5b177500
		}
	}
}

void* CXLManager::GetTInode(const char* topic){
	// Convert topic to tinode address
	//static const std::hash<std::string> topic_to_idx;
	//int TInode_idx = topic_to_idx(topic) % MAX_TOPIC_SIZE;
	int TInode_idx = atoi(topic) % MAX_TOPIC_SIZE;
	return ((uint8_t*)cxl_addr_ + (TInode_idx * sizeof(struct TInode)));
}

void* CXLManager::GetNewSegment(){
	static std::atomic<int> segment_count{0};
	int offset = segment_count.fetch_add(1, std::memory_order_relaxed);

	//TODO(Jae) Implement bitmap
	return (uint8_t*)segments_ + offset*SEGMENT_SIZE;
}

bool CXLManager::GetMessageAddr(const char* topic, size_t &last_offset,
																void* &last_addr, void* messages, size_t &messages_size){
	return topic_manager_->GetMessageAddr(topic, last_offset, last_addr, messages, messages_size);
}

void CXLManager::CreateNewTopic(char topic[TOPIC_NAME_SIZE], int order){
	topic_manager_->CreateNewTopic(topic, order);
	if (order == 1){
		sequencerThreads_.emplace_back(&CXLManager::Sequencer1, this, topic);
	}else if (order == 2)
		sequencerThreads_.emplace_back(&CXLManager::Sequencer2, this, topic);
}

void CXLManager::Sequencer1(char* topic){
	static size_t header_size = sizeof(MessageHeader);
	struct TInode *tinode = (struct TInode *)GetTInode(topic);
	struct MessageHeader *msg_headers[NUM_BROKERS];
	size_t seq = 0;
    int perLogOff[NUM_BROKERS];

	for(int i = 0; i<NUM_BROKERS; i++){
        while(tinode->offsets[i].log_offset == 0){}
		msg_headers[i] = (struct MessageHeader*)((uint8_t*)cxl_addr_ + tinode->offsets[i].log_offset);
        perLogOff[i] = -1;
	}
	while(!stop_threads_){
		bool yield = true;
		for(int i = 0; i<NUM_BROKERS; i++){
            if(perLogOff[i] < tinode->offsets[i].written){//This ensures the message is Combined (all the other fields are filled)
				if((int)msg_headers[i]->logical_offset != perLogOff[i]+1){
					perror("!!!!!!!!!!!! [Sequencer1] Error msg_header is not equal to the perLogOff");
				}
				msg_headers[i]->total_order = seq;
				tinode->offsets[i].ordered = msg_headers[i]->logical_offset;
				perLogOff[i] = msg_headers[i]->logical_offset;
				seq++;
				msg_headers[i] = (MessageHeader*)((uint8_t*)msg_headers[i] + msg_headers[i]->paddedSize + header_size);
				yield = false;
			}
			//TODO(Jae) if multi segment is implemented as last message to have a dummy, this should be handled
		}
		if(yield)
			std::this_thread::yield();
	}
}

// One Sequencer per topic. The broker that received CreateNewTopic spawn it.
void CXLManager::Sequencer2(char* topic){
	static size_t header_size = sizeof(MessageHeader);
	struct TInode *tinode = (struct TInode *)GetTInode(topic);
	struct MessageHeader *msg_headers[NUM_BROKERS];
	absl::flat_hash_map<int/*client_id*/, size_t/*client_req_id*/> last_ordered; 
	// It is OK to store as addresses b/c the total order is given by a single thread
	absl::flat_hash_map<int, absl::btree_map<size_t/*client_id*/, struct MessageHeader*>> skipped_msg;
	static size_t seq = 0;
    int perLogOff[NUM_BROKERS];

	for(int i = 0; i<NUM_BROKERS; i++){
        while(tinode->offsets[i].log_offset == 0){}
		msg_headers[i] = (struct MessageHeader*)((uint8_t*)cxl_addr_ + tinode->offsets[i].log_offset);
        perLogOff[i] = -1; 
	}

//TODO(Jae) This logic is wrong as the ordered offset can skip few messages 
//and the broker exports all data upto the ordered offset
	while(!stop_threads_){
		bool yield = true;
		for(int i = 0; i<NUM_BROKERS; i++){
            if(perLogOff[i] < tinode->offsets[i].written){//This ensures the message is Combined (all the other fields are filled)
				if((int)msg_headers[i]->logical_offset != perLogOff[i]+1){
					perror("!!!!!!!!!!!! [Sequencer2] Error msg_header is not equal to the perLogOff");
				}
                int client = msg_headers[i]->client_id;
				auto last_ordered_itr = last_ordered.find(client);
				perLogOff[i] = msg_headers[i]->logical_offset;
				if(msg_headers[i]->client_order == 0 || 
				(last_ordered_itr != last_ordered.end() && last_ordered_itr->second == msg_headers[i]->client_order - 1)){
                    // Give order 
					msg_headers[i]->total_order = seq;
					tinode->offsets[i].ordered = msg_headers[i]->logical_offset;
					seq++;
                    last_ordered[client] = msg_headers[i]->client_order;
					// Check if there are skipped messages from this client and give order
                    auto it = skipped_msg.find(client);
                    if(it != skipped_msg.end()){
                        std::vector<int> to_remove;
                        for (auto& pair : it->second) {
                            if(pair.first == last_ordered[client] + 1){
                                pair.second->total_order = seq;
                                tinode->offsets[i].ordered = pair.second->logical_offset;
                                seq++;
                                last_ordered[client] = pair.first;
                                to_remove.push_back(pair.first);
                            }else{
								break;
							}
                        }
                        for(auto &id: to_remove){
                            it->second.erase(id);
                        }
                    }
				}else{
                    //Insert to skipped messages
                    auto it = skipped_msg.find(client);
                     if (it == skipped_msg.end()) {
                         absl::btree_map<size_t, struct MessageHeader*> new_map;
                         new_map.emplace(msg_headers[i]->client_order, msg_headers[i]);
                         skipped_msg.emplace(client, std::move(new_map));
                     } else {
                         it->second.emplace(msg_headers[i]->client_order, msg_headers[i]);
                     }
				}
				msg_headers[i] = (MessageHeader*)((uint8_t*)msg_headers[i] + msg_headers[i]->paddedSize + header_size);
				yield = false;
            }
		}
		if(yield)
			std::this_thread::yield();
	}
}

} // End of namespace Embarcadero<|MERGE_RESOLUTION|>--- conflicted
+++ resolved
@@ -5,25 +5,16 @@
 #include <fcntl.h>
 #include <errno.h>
 #include <iostream>
-<<<<<<< HEAD
+#include <cstdlib>
 #include <glog/logging.h>
 #include "../network_manager/request_data.h"
 
 namespace Embarcadero{
-
-#define CXL_SIZE (1UL << 37)
 
 CXLManager::CXLManager(std::shared_ptr<AckQueue> ack_queue, std::shared_ptr<ReqQueue> req_queue, int broker_id, CXL_Type cxl_type, int num_io_threads):
 	ackQueue_(ack_queue),
 	reqQueue_(req_queue),
-=======
-#include <cstdlib>
-
-namespace Embarcadero{
-
-CXLManager::CXLManager(size_t queueCapacity, int broker_id, int num_io_threads):
-	requestQueue_(queueCapacity),
->>>>>>> 5b177500
+
 	broker_id_(broker_id),
 	num_io_threads_(num_io_threads) {
 	// Initialize CXL
@@ -48,20 +39,12 @@
 		exit(-1);
 	}
 
-<<<<<<< HEAD
-	cxl_addr_= mmap(NULL, CXL_SIZE, PROT_READ|PROT_WRITE, MAP_SHARED, cxl_fd_, 0);
-	if (cxl_addr_ == MAP_FAILED) {
-		perror("Mapping Emulated CXL error");
-		close(cxl_fd_);
+	cxl_addr_= mmap(NULL, CXL_SIZE, PROT_READ|PROT_WRITE, MAP_SHARED|MAP_POPULATE, cxl_fd_, 0);
+	if (cxl_addr_ == MAP_FAILED){
+		perror("Mapping Emulated CXL error");close(cxl_fd_);
 		exit(-1);
 	}
-=======
-	cxl_addr_= mmap(NULL, CXL_SIZE, PROT_READ|PROT_WRITE, MAP_SHARED|MAP_POPULATE, cxl_fd_, 0);
-	if (cxl_addr_ == MAP_FAILED)
-		perror("Mapping Emulated CXL error");
-	//memset(cxl_addr_, 0, CXL_SIZE);
-	memset(cxl_addr_, 0, (1UL<<30));
->>>>>>> 5b177500
+	memset(cxl_addr_, 0, CXL_SIZE);
 
 	// Create CXL I/O threads
 	for (int i=0; i< num_io_threads_; i++)
@@ -103,7 +86,7 @@
 	req.counter->store(1);
 	req.payload_address = malloc(1024);
 	req.size = 1024-64;
-	requestQueue_.blockingWrite(req);
+	reqQueue_.blockingWrite(req);
 }
 
 void CXLManager::DummyReq(){
@@ -144,17 +127,11 @@
 		}
 	}
 
-<<<<<<< HEAD
-	LOG(INFO) << "Destructed";
-=======
 	for(std::thread& thread : sequencerThreads_){
 		if(thread.joinable()){
 			thread.join();
 		}
 	}
-
-	std::cout << "[CXLManager]: \tDestructed" << std::endl;
->>>>>>> 5b177500
 }
 
 void CXLManager::CXL_io_thread(){
@@ -173,15 +150,15 @@
 		struct RequestData *req_data = static_cast<RequestData*>(req.grpcTag);
 
 		// Actual IO to the CXL
-<<<<<<< HEAD
-		topic_manager_->PublishToCXL((char *)(req_data->request_.topic().c_str()), (void *)(req_data->request_.payload().c_str()), req_data->request_.payload_size());
-
-		// TODO(erika): below logic should really be shared function between CXL and Disk managers
-		int counter = req.counter->fetch_sub(1, std::memory_order_relaxed);
-
-		// If no more tasks are left to do
-		if (counter == 0) {
-			if (req_data->request_.acknowledge()) {
+   topic_manager_->PublishToCXL((char *)(req_data->request_.topic().c_str()), (void *)(req_data->request_.payload().c_str()), req_data->request_.payload_size());
+   //topic_manager_->PublishToCXL(req);//req.topic, req.payload_address, req.size);
+   
+   // TODO(erika): below logic should really be shared function between CXL and Disk managers
+	 int counter = req.counter->fetch_sub(1, std::memory_order_relaxed);
+	
+	 // If no more tasks are left to do
+	 if (counter == 2) {
+      if (req_data->request_.acknowledge()) {
 				// TODO: Set result - just assume success
 				req_data->SetError(ERR_NO_ERROR);
 
@@ -189,20 +166,7 @@
 				auto maybeTag = std::make_optional(req.grpcTag);
 				DLOG(INFO) << "Enquing to ack queue, tag=" << req.grpcTag;
 				EnqueueAck(ackQueue_, maybeTag);
-			} else {
-				// gRPC has already sent response, so just mark the object as ready for destruction
-				req_data->Proceed();
-			}
-		} else {
-			DLOG(INFO) << "counter: " << counter;
-=======
-		topic_manager_->PublishToCXL(req);//req.topic, req.payload_address, req.size);
-
-		// Post I/O work (as disk I/O depend on the same payload)
-		int counter = req.counter->fetch_sub(1);
-		if( counter == 1){
-			free(req.counter);
-			free(req.payload_address);
+      }
 #ifdef InternalTest
 			if(reqCount_.fetch_add(1) == 999999){
 				auto end = std::chrono::high_resolution_clock::now();
@@ -211,14 +175,11 @@
 				std::cout<<(double)1024/(double)std::chrono::duration_cast<std::chrono::milliseconds>(dur).count() << "GB/s" << std::endl;
 			}
 #endif
-		}else if(req.acknowledge){
-			struct NetworkRequest req;
-			req.req_type = Acknowledge;
-			req.client_socket = 1;
-			network_manager_->EnqueueRequest(req);
->>>>>>> 5b177500
-		}
-	}
+	  } else {
+				// gRPC has already sent response, so just mark the object as ready for destruction
+				req_data->Proceed();
+	  }
+	}// End While
 }
 
 void* CXLManager::GetTInode(const char* topic){
