#include "cxl_manager.h"
#include <cstdlib>
#include <cstring>
#include <filesystem>
#include <queue>
#include <tuple>
#include <stdlib.h>
#include <unistd.h>
#include <sys/mman.h>
#include <sys/stat.h>
#include <fcntl.h>
#include <numa.h>
#include <numaif.h>
#include <glog/logging.h>
#include "mimalloc.h"

namespace Embarcadero{

static inline void* allocate_shm(int broker_id, CXL_Type cxl_type, size_t cxl_size){
	void *addr = nullptr;
	int cxl_fd;
	bool dev = false;
	if(cxl_type == Real){
		if(std::filesystem::exists("/dev/dax0.0")){
			dev = true;
			cxl_fd = open("/dev/dax0.0", O_RDWR);
		}else{
			if(numa_available() == -1){
				LOG(ERROR) << "Cannot allocate from real CXL";
				return nullptr;
			}else{
				cxl_fd = shm_open("/CXL_SHARED_FILE", O_CREAT | O_RDWR, 0666);
			}
		}
	}else{
		cxl_fd = shm_open("/CXL_SHARED_FILE", O_CREAT | O_RDWR, 0666);
	}

	if (cxl_fd < 0){
		LOG(ERROR)<<"Opening CXL error";
		return nullptr;
	}
	if(broker_id == 0 && !dev){
		if (ftruncate(cxl_fd, cxl_size) == -1) {
			LOG(ERROR) << "ftruncate failed";
			close(cxl_fd);
			return nullptr;
		}
	}
	addr = mmap(NULL, cxl_size, PROT_READ|PROT_WRITE, MAP_SHARED|MAP_POPULATE, cxl_fd, 0);
	close(cxl_fd);
	if(addr == MAP_FAILED){
		LOG(ERROR) << "Mapping CXL failed";
		return nullptr;
	}

	if(cxl_type == Real && !dev && broker_id == 0){
		// Create a bitmask for the NUMA node (numa node 2 should be the CXL memory)
		struct bitmask* bitmask = numa_allocate_nodemask();
		numa_bitmask_setbit(bitmask, 2);

		// Bind the memory to the specified NUMA node
		if (mbind(addr, cxl_size, MPOL_BIND, bitmask->maskp, bitmask->size, MPOL_MF_MOVE | MPOL_MF_STRICT) == -1) {
			LOG(ERROR)<< "mbind failed";
			numa_free_nodemask(bitmask);
			munmap(addr, cxl_size);
			return nullptr;
		}

		numa_free_nodemask(bitmask);
	}

	if(broker_id == 0){
		memset(addr, 0, cxl_size);
		VLOG(3) << "Cleared CXL:" << cxl_size;
	}
	return addr;
}

CXLManager::CXLManager(int broker_id, CXL_Type cxl_type, std::string head_ip):
	broker_id_(broker_id),
	head_ip_(head_ip){
		size_t cacheline_size = sysconf(_SC_LEVEL1_DCACHE_LINESIZE);

		if (cxl_type == Real) {
			cxl_size_ = CXL_SIZE;
		} else {
			cxl_size_ = CXL_EMUL_SIZE;
		}

		// Initialize CXL
		cxl_addr_ = allocate_shm(broker_id, cxl_type, cxl_size_);
		if(cxl_addr_ == nullptr){
			return;
		}

		// Initialize CXL memory regions
		size_t TINode_Region_size = sizeof(TInode) * MAX_TOPIC_SIZE;
		size_t padding = TINode_Region_size - ((TINode_Region_size/cacheline_size) * cacheline_size);
		TINode_Region_size += padding;
		size_t Bitmap_Region_size = cacheline_size * MAX_TOPIC_SIZE;
		size_t BatchHeaders_Region_size = NUM_MAX_BROKERS * BATCHHEADERS_SIZE * MAX_TOPIC_SIZE;
		size_t Segment_Region_size = (cxl_size_ - TINode_Region_size - Bitmap_Region_size - BatchHeaders_Region_size)/NUM_MAX_BROKERS;
		padding = Segment_Region_size%cacheline_size;
		Segment_Region_size -= padding;

		bitmap_ = (uint8_t*)cxl_addr_ + TINode_Region_size;
		batchHeaders_ = (uint8_t*)bitmap_ + Bitmap_Region_size;
		segments_ = (uint8_t*)batchHeaders_ + BatchHeaders_Region_size + ((broker_id_)*Segment_Region_size);
		batchHeaders_ = (uint8_t*)batchHeaders_ + (broker_id_ * (BATCHHEADERS_SIZE * MAX_TOPIC_SIZE));


		VLOG(3) << "\t[CXLManager]: \t\tConstructed";
		return;
	}

CXLManager::~CXLManager(){
	stop_threads_ = true;
	for(std::thread& thread : sequencerThreads_){
		if(thread.joinable()){
			thread.join();
		}
	}

	// If this is the head node, terminate the global sequencer
	if (broker_id_ == 0 && scalog_local_sequencer_) {
		LOG(INFO) << "Scalog Terminating global sequencer";
		scalog_local_sequencer_->TerminateGlobalSequencer();
	}	

	if (munmap(cxl_addr_, cxl_size_) < 0)
		LOG(ERROR) << "Unmapping CXL error";

	VLOG(3) << "[CXLManager]: \t\tDestructed";
}

std::function<void(void*, size_t)> CXLManager::GetCXLBuffer(BatchHeader &batch_header,
		const char topic[TOPIC_NAME_SIZE], void* &log, void* &segment_header,
		size_t &logical_offset, SequencerType &seq_type) {
	return topic_manager_->GetCXLBuffer(batch_header, topic, log, segment_header,
			logical_offset, seq_type);
}

inline int hashTopic(const char topic[TOPIC_NAME_SIZE]) {
	unsigned int hash = 0;

	for (int i = 0; i < TOPIC_NAME_SIZE; ++i) {
		hash = (hash * TOPIC_NAME_SIZE) + topic[i];
	}
	return hash % MAX_TOPIC_SIZE;
}

// This function returns TInode without inspecting if the topic exists
TInode* CXLManager::GetTInode(const char* topic){
	// Convert topic to tinode address
	//static const std::hash<std::string> topic_to_idx;
	//int TInode_idx = topic_to_idx(topic) % MAX_TOPIC_SIZE;
	int TInode_idx = hashTopic(topic);
	return (TInode*)((uint8_t*)cxl_addr_ + (TInode_idx * sizeof(struct TInode)));
}

TInode* CXLManager::GetReplicaTInode(const char* topic){
	char replica_topic[TOPIC_NAME_SIZE];
	memcpy(replica_topic, topic, TOPIC_NAME_SIZE);
	memcpy((uint8_t*)replica_topic + (TOPIC_NAME_SIZE-7), "replica", 7); 
	int TInode_idx = hashTopic(replica_topic);
	return (TInode*)((uint8_t*)cxl_addr_ + (TInode_idx * sizeof(struct TInode)));
}

void* CXLManager::GetNewSegment(){
	//TODO(Jae) Implement bitmap
	std::atomic<size_t> segment_count{0};
	size_t offset = segment_count.fetch_add(1, std::memory_order_relaxed);

	return (uint8_t*)segments_ + offset*SEGMENT_SIZE;
}

void* CXLManager::GetNewBatchHeaderLog(){
	std::atomic<size_t> batch_header_log_count{0};
	CHECK_LT(batch_header_log_count, MAX_TOPIC_SIZE) << "You are creating too many topics";
	size_t offset = batch_header_log_count.fetch_add(1, std::memory_order_relaxed);

	return (uint8_t*)batchHeaders_  + offset*BATCHHEADERS_SIZE;
}

bool CXLManager::GetMessageAddr(const char* topic, size_t &last_offset,
		void* &last_addr, void* &messages, size_t &messages_size){
	return topic_manager_->GetMessageAddr(topic, last_offset, last_addr, messages, messages_size);
}

void CXLManager::RunSequencer(const char topic[TOPIC_NAME_SIZE], int order, SequencerType sequencerType){
	if (order == 0)
		return;
	std::array<char, TOPIC_NAME_SIZE> topic_arr;
	memcpy(topic_arr.data(), topic, TOPIC_NAME_SIZE);

	switch(sequencerType){
		case KAFKA: // Kafka is just a way to not run CombinerThread, not actual sequencer
		case EMBARCADERO:
			if (order == 1)
				sequencerThreads_.emplace_back(&CXLManager::Sequencer1, this, topic_arr);
			else if (order == 2)
				sequencerThreads_.emplace_back(&CXLManager::Sequencer2, this, topic_arr);
			else if (order == 3)
				sequencerThreads_.emplace_back(&CXLManager::Sequencer3, this, topic_arr);
			else if (order == 4){
				sequencerThreads_.emplace_back(&CXLManager::Sequencer4, this, topic_arr);
			}
			break;
		case SCALOG:
			if (order == 1){
				std::string topic_str(topic);
				sequencerThreads_.emplace_back(&CXLManager::StartScalogLocalSequencer, this, topic_str);
			}else if (order == 2)
				LOG(ERROR) << "Order is set 2 at scalog";
			break;
		case CORFU:
			if (order == 1)
				LOG(ERROR) << "Order is set 1 at corfu";
			else if (order == 2){
				LOG(INFO) << "Order 2 for Corfu is right. But check Client library to change order to 0 in corfu as corfu is already ordered at publish";
			}
			break;
		default:
			LOG(ERROR) << "Unknown sequencer:" << sequencerType;
			break;
	}
}

void CXLManager::GetRegisteredBrokers(absl::btree_set<int> &registered_brokers, 
		struct MessageHeader** msg_to_order, struct TInode *tinode){
	if(get_registered_brokers_callback_(registered_brokers, msg_to_order, tinode)){
		for(const auto &broker_id : registered_brokers){
			// Wait for other brokers to initialize this topic. 
			// This is here to avoid contention in grpc(hearbeat) which can cause deadlock when rpc is called
			// while waiting for other brokers to initialize (untill publish is called)
			while(tinode->offsets[broker_id].log_offset == 0){
				std::this_thread::yield();
			}
			msg_to_order[broker_id] = ((MessageHeader*)((uint8_t*)cxl_addr_ + tinode->offsets[broker_id].log_offset));
		}
	}
}

inline void CXLManager::UpdateTinodeOrder(char *topic, TInode* tinode, int broker, size_t msg_logical_off, size_t ordered_offset){
	if(tinode->replicate_tinode){
		struct TInode *replica_tinode = GetReplicaTInode(topic);
		replica_tinode->offsets[broker].ordered = msg_logical_off;
		replica_tinode->offsets[broker].ordered_offset = ordered_offset;
	}

	tinode->offsets[broker].ordered = msg_logical_off;
	tinode->offsets[broker].ordered_offset = ordered_offset;
}

// Sequence without respecting publish order
void CXLManager::Sequencer1(std::array<char, TOPIC_NAME_SIZE> topic){
	struct TInode *tinode = GetTInode(topic.data());
	struct MessageHeader* msg_to_order[NUM_MAX_BROKERS];
	absl::btree_set<int> registered_brokers;
	static size_t seq = 0;

	GetRegisteredBrokers(registered_brokers, msg_to_order, tinode);
	//auto last_updated = std::chrono::steady_clock::now();

	while(!stop_threads_){
		//bool yield = true;
		for(auto broker : registered_brokers){
			size_t msg_logical_off = msg_to_order[broker]->logical_offset;
			size_t written = tinode->offsets[broker].written;
			if(written == (size_t)-1){
				continue;
			}
			while(!stop_threads_ && msg_logical_off <= written && msg_to_order[broker]->next_msg_diff != 0 
					&& msg_to_order[broker]->logical_offset != (size_t)-1){
				msg_to_order[broker]->total_order = seq;
				seq++;
				//std::atomic_thread_fence(std::memory_order_release);
				UpdateTinodeOrder(topic.data(), tinode, broker , msg_logical_off, (uint8_t*)msg_to_order[broker] - (uint8_t*)cxl_addr_);
				msg_to_order[broker] = (struct MessageHeader*)((uint8_t*)msg_to_order[broker] + msg_to_order[broker]->next_msg_diff);
				msg_logical_off++;
				//yield = false;
			}
		}
		/*
			 if(yield){
			 GetRegisteredBrokers(registered_brokers, msg_to_order, tinode);
			 last_updated = std::chrono::steady_clock::now();
			 std::this_thread::yield();
			 }else if(std::chrono::duration_cast<std::chrono::seconds>(std::chrono::steady_clock::now()
			 - last_updated).count() >= HEARTBEAT_INTERVAL){
			 GetRegisteredBrokers(registered_brokers, msg_to_order, tinode);
			 last_updated = std::chrono::steady_clock::now();
			 }
			 */
	}
}

// Order 2 with single thread
void CXLManager::Sequencer2(std::array<char, TOPIC_NAME_SIZE> topic){
	struct TInode *tinode = GetTInode(topic.data());
	struct MessageHeader* msg_to_order[NUM_MAX_BROKERS];
	absl::btree_set<int> registered_brokers;
	absl::flat_hash_map<int/*client_id*/, size_t/*client_req_id*/> last_ordered; 
	// Store skipped messages to respect the client order.
	// Use absolute adrress b/c it is only used in this thread later
	absl::flat_hash_map<int/*client_id*/, absl::btree_map<size_t/*client_order*/, std::pair<int /*broker_id*/, struct MessageHeader*>>> skipped_msg;
	static size_t seq = 0;
	// Tracks the messages of written order to later report the sequentially written messages
	std::array<std::queue<MessageHeader* /*physical addr*/>, NUM_MAX_BROKERS> queues;


	GetRegisteredBrokers(registered_brokers, msg_to_order, tinode);
	auto last_updated = std::chrono::steady_clock::now();
	while(!stop_threads_){
		bool yield = true;
		for(auto broker : registered_brokers){
			size_t msg_logical_off = msg_to_order[broker]->logical_offset;
			//This ensures the message is Combined (complete ensures it is fully received)
			if(msg_to_order[broker]->complete == 1 && msg_logical_off != (size_t)-1 && msg_logical_off <= tinode->offsets[broker].written){
				yield = false;
				queues[broker].push(msg_to_order[broker]);
				int client = msg_to_order[broker]->client_id;
				size_t client_order = msg_to_order[broker]->client_order;
				auto last_ordered_itr = last_ordered.find(client);
				if(client_order == 0 || 
						(last_ordered_itr != last_ordered.end() && last_ordered_itr->second == client_order - 1)){
					msg_to_order[broker]->total_order = seq;
					seq++;
					last_ordered[client] = client_order;
					// Check if there are skipped messages from this client and give order
					auto it = skipped_msg.find(client);
					if(it != skipped_msg.end()){
						std::vector<int> to_remove;
						for (auto& pair : it->second) {
							int client_order = pair.first;
							if((size_t)client_order == last_ordered[client] + 1){
								pair.second.second->total_order = seq;
								seq++;
								last_ordered[client] = client_order;
								to_remove.push_back(client_order);
							}else{
								break;
							}
						}
						for(auto &id: to_remove){
							it->second.erase(id);
						}
					}
					for(auto b: registered_brokers){
						if(queues[b].empty()){
							continue;
						}else{
							MessageHeader  *header = queues[b].front();
							MessageHeader* exportable_msg = nullptr;
							while(header->client_order <= last_ordered[header->client_id]){
								queues[b].pop();
								exportable_msg = header;
								if(queues[b].empty()){
									break;
								}
								header = queues[b].front();
							}
							if(exportable_msg){
								UpdateTinodeOrder(topic.data(), tinode, b, exportable_msg->logical_offset,(uint8_t*)exportable_msg - (uint8_t*)cxl_addr_);
							}
						}
					}
				}else{
					queues[broker].push(msg_to_order[broker]);
					//Insert to skipped messages
					auto it = skipped_msg.find(client);
					if (it == skipped_msg.end()) {
						absl::btree_map<size_t, std::pair<int, MessageHeader*>> new_map;
						new_map.emplace(client_order, std::make_pair(broker, msg_to_order[broker]));
						skipped_msg.emplace(client, std::move(new_map));
					} else {
						it->second.emplace(client_order, std::make_pair(broker, msg_to_order[broker]));
					}
				}
				msg_to_order[broker] = (struct MessageHeader*)((uint8_t*)msg_to_order[broker] + msg_to_order[broker]->next_msg_diff);
			}
		} // end broker loop
		if(yield){
			GetRegisteredBrokers(registered_brokers, msg_to_order, tinode);
			last_updated = std::chrono::steady_clock::now();
			std::this_thread::yield();
		}else if(std::chrono::duration_cast<std::chrono::seconds>(std::chrono::steady_clock::now()
					- last_updated).count() >= HEARTBEAT_INTERVAL){
			GetRegisteredBrokers(registered_brokers, msg_to_order, tinode);
			last_updated = std::chrono::steady_clock::now();
		}
	}// end while
}

// Does not support multi-client, dynamic message size, dynamic batch 
void CXLManager::Sequencer3(std::array<char, TOPIC_NAME_SIZE> topic){
	struct TInode *tinode = GetTInode(topic.data());
	struct MessageHeader* msg_to_order[NUM_MAX_BROKERS];
	absl::btree_set<int> registered_brokers;
	static size_t seq = 0;
	static size_t batch_seq = 0;

	GetRegisteredBrokers(registered_brokers, msg_to_order, tinode);
	//auto last_updated = std::chrono::steady_clock::now();
	size_t num_brokers = registered_brokers.size();

	while(!stop_threads_){
		//bool yield = true;
		for(auto broker : registered_brokers){
			while(msg_to_order[broker]->complete == 0){
				if(stop_threads_)
					return;
				std::this_thread::yield();
			}
			size_t num_msg_per_batch = BATCH_SIZE / msg_to_order[broker]->paddedSize;
			size_t msg_logical_off = (batch_seq/num_brokers)*num_msg_per_batch;
			size_t n = msg_logical_off + num_msg_per_batch;
			while(!stop_threads_ && msg_logical_off < n){
				size_t written = tinode->offsets[broker].written;
				if(written == (size_t)-1){
					continue;
				}
				written = std::min(written, n-1);
				while(!stop_threads_ && msg_logical_off <= written && msg_to_order[broker]->next_msg_diff != 0 
						&& msg_to_order[broker]->logical_offset != (size_t)-1){
					msg_to_order[broker]->total_order = seq;
					seq++;
					//std::atomic_thread_fence(std::memory_order_release);
					UpdateTinodeOrder(topic.data(), tinode, broker, msg_logical_off, (uint8_t*)msg_to_order[broker] - (uint8_t*)cxl_addr_);
					msg_to_order[broker] = (struct MessageHeader*)((uint8_t*)msg_to_order[broker] + msg_to_order[broker]->next_msg_diff);
					msg_logical_off++;
				}
			}
			batch_seq++;
		}
		/*
			 if(yield){
			 GetRegisteredBrokers(registered_brokers, msg_to_order, tinode);
			 last_updated = std::chrono::steady_clock::now();
			 std::this_thread::yield();
			 }else if(std::chrono::duration_cast<std::chrono::seconds>(std::chrono::steady_clock::now()
			 - last_updated).count() >= HEARTBEAT_INTERVAL){
			 GetRegisteredBrokers(registered_brokers, msg_to_order, tinode);
			 last_updated = std::chrono::steady_clock::now();
			 }
			 */
	}
}

void CXLManager::Sequencer4(std::array<char, TOPIC_NAME_SIZE> topic) {
	struct TInode *tinode = GetTInode(topic.data());

	absl::btree_set<int> registered_brokers;
	struct MessageHeader* msg_to_order[NUM_MAX_BROKERS];
	GetRegisteredBrokers(registered_brokers, msg_to_order, tinode);

	global_seq_.store(0);

	absl::flat_hash_map<size_t, std::atomic<size_t>> next_expected_batch_seq; // client_id -> next expected batch_seq
	folly::MPMCQueue<BatchHeader*> ready_batches_queue(1024);

	sequencer4_threads_.clear();

	for (int broker_id : registered_brokers) {
		trackers_.emplace(
				broker_id,
				std::make_unique<SequentialOrderTracker>(broker_id)
				);
		sequencer4_threads_.emplace_back(
				&CXLManager::BrokerScannerWorker,
				this, // Pass pointer to current object
				broker_id,
				topic // Pass topic by value (or const reference)
				);
	}

	// Join worker threads
	for(auto &t : sequencer4_threads_){
		while(!t.joinable()){
			std::this_thread::yield();
		}
		t.join();
	}
	sequencer4_threads_.clear(); // Clear after joining
}

// This does not work with multi-segments as it advances to next messaeg with message's size
void CXLManager::BrokerScannerWorker(int broker_id, std::array<char, TOPIC_NAME_SIZE> topic) {
	struct TInode *tinode = GetTInode(topic.data());
	// Get the starting point for this broker's batch header log
	BatchHeader* current_batch_header = reinterpret_cast<BatchHeader*>(
			reinterpret_cast<uint8_t*>(cxl_addr_) + tinode->offsets[broker_id].batch_headers_offset);
	if (!current_batch_header) {
		LOG(ERROR) << "Scanner [Broker " << broker_id << "]: Failed to calculate batch header start address.";
		return;
	}

	size_t logical_offset = 0;
	// client -> <batch_seq, header*>
	absl::flat_hash_map<size_t, absl::btree_map<size_t, BatchHeader*>> skipped_batches; 

	while (!stop_threads_) {
		// 1. Check for new Batch Header (Use memory_order_acquire for visibility)
		volatile size_t num_msg_check = reinterpret_cast<volatile BatchHeader*>(current_batch_header)->num_msg;

		// No new batch written.
		if (num_msg_check == 0 || current_batch_header->log_idx == 0) {
			if(!ProcessSkipped(topic, skipped_batches)){
				std::this_thread::yield();
			}
			continue;
		}

		// 2. Check if this batch is the next expected one for the client
		BatchHeader* header_to_process = current_batch_header;
		size_t client_id = current_batch_header->client_id;
		size_t batch_seq = current_batch_header->batch_seq;
		bool ready_to_order = false;
		std::atomic<size_t>* expected_seq_atomic_ptr = nullptr;

		// Give logical_offset to the first message in the batch header
		// Writing it to message header can be overwritten by network thread
		// Rest will be given by GlobalOrdererWorker
		current_batch_header->start_logical_offset = logical_offset;
		logical_offset += current_batch_header->num_msg;

		// Check if client exists in the map
		auto map_it = next_expected_batch_seq_.find(client_id);
		// New client: Need to insert safely
		if (map_it == next_expected_batch_seq_.end()) {
			absl::MutexLock lock(&client_seq_map_mutex_);
			// Double check after locking
			map_it = next_expected_batch_seq_.find(client_id);
			if (map_it == next_expected_batch_seq_.end()) {
				// Initialize expectation. Assume first batch is 0.
				if (batch_seq == 0) {
					auto new_atomic_ptr = std::make_unique<std::atomic<size_t>>(1); // Initialize to expect 1
					expected_seq_atomic_ptr = new_atomic_ptr.get();
					// Emplace the key and move the unique_ptr into the map
					next_expected_batch_seq_.emplace(client_id, std::move(new_atomic_ptr));
					ready_to_order = true;
				} else {
					// First batch seen is not 0 - skip for now
					skipped_batches[client_id][batch_seq] = header_to_process;
				}
			} else {
				// Another thread added it concurrently, fall through to normal check
				expected_seq_atomic_ptr = map_it->second.get();
			}
		} else {
			// Get next batch sequence to order
			expected_seq_atomic_ptr = map_it->second.get();
		}

		// Proceed only if we have a valid pointer to the atomic counter
		if (expected_seq_atomic_ptr) {
			if (!ready_to_order) { // Only check CAS if not already deemed ready (new client case)
				size_t expected_seq = expected_seq_atomic_ptr->load(std::memory_order_acquire);
				if (batch_seq == expected_seq) {
					// Attempt to atomically increment the expected sequence
					// TODO(Jae) have this in outer if
					if (expected_seq_atomic_ptr->compare_exchange_strong(expected_seq, expected_seq + 1, std::memory_order_acq_rel)) {
						ready_to_order = true;
					} else {
						// CAS failed - another scanner for the *same client* (if possible?) or spurious fail. Skip.
						LOG(WARNING) << "Scanner [Broker " << broker_id << "]: CAS failed for client " << client_id << " batch " << batch_seq;
						skipped_batches[client_id][batch_seq] = header_to_process;
					}
				} else if (batch_seq > expected_seq) {
					// Out of order batch
					skipped_batches[client_id][batch_seq] = header_to_process;
				} else {
					// Duplicate or older batch - ignore or log error
					LOG(WARNING) << "Scanner [Broker " << broker_id << "]: Duplicate/old batch seq " 
						<< batch_seq << " detected from client " << client_id << " (expected " << expected_seq << ")";
				}
			}
		}

		// 3. Queue if ready
		if (ready_to_order) {
			AssignOrder(topic, header_to_process);
			ProcessSkipped(topic, skipped_batches);
		}

		// 4. Advance to next batch header (handle segment/log wrap around)
		current_batch_header = reinterpret_cast<BatchHeader*>(
				reinterpret_cast<uint8_t*>(current_batch_header) + sizeof(BatchHeader)
				);
	} // end of main while loop
}

// Helper to process skipped batches for a specific client after a batch was enqueued
bool CXLManager::ProcessSkipped(std::array<char, TOPIC_NAME_SIZE>& topic,
		absl::flat_hash_map<size_t, absl::btree_map<size_t, BatchHeader*>>& skipped_batches){

	bool ret = false;
	auto client_skipped_it = skipped_batches.begin();
	while (client_skipped_it != skipped_batches.end()){
		size_t client_id = client_skipped_it->first;
		auto& client_skipped_map = client_skipped_it->second; // Ref to btree_map
		auto map_it = next_expected_batch_seq_.find(client_id);
		if(map_it == next_expected_batch_seq_.end()){
			return ret;
		}

		std::atomic<size_t>* expected_seq_atomic_ptr = map_it->second.get();
		std::atomic<size_t>& expected_seq_atomic = *expected_seq_atomic_ptr;

		bool batch_processed;
		do {
			batch_processed = false;
			size_t expected_seq = expected_seq_atomic.load(std::memory_order_acquire);
			auto batch_it = client_skipped_map.find(expected_seq); // Find in btree_map

			if (batch_it != client_skipped_map.end()) { // Check if found
																									// Found the next expected batch in the skipped list
																									// Attempt to atomically increment the expected sequence *again*
				if (expected_seq_atomic.compare_exchange_strong(expected_seq, expected_seq + 1, std::memory_order_acq_rel)) {
					BatchHeader* batch_header = batch_it->second;
					client_skipped_map.erase(batch_it); // Remove from skipped map *after* CAS succeeds
					AssignOrder(topic, batch_header);

					batch_processed = true; // Indicate we should check again for the *next* sequence
					ret = true;
				} else {
					// CAS failed - stop checking for now. Another thread might be processing.
					break;
				}
			} else {
				// The next expected batch is not in the skipped map, stop checking.
				break;
			}
		} while (batch_processed && !client_skipped_map.empty()); // Keep checking if we processed one

		if (client_skipped_map.empty()) {
			auto next_it = std::next(client_skipped_it);
			skipped_batches.erase(client_skipped_it);
			client_skipped_it = next_it;
		}else{
			++client_skipped_it;
		}
	}
	return ret;
}

// Return sequentially ordered logical offset + 1 and 
// if end offset's physical address should be stored in end_offset_logical_to_physical_
size_t CXLManager::SequentialOrderTracker::InsertAndGetSequentiallyOrdered(size_t offset, size_t size){
	//absl::MutexLock lock(&range_mu_);
	size_t end = offset + size;

	// Find the first range that starts after our offset
	auto next_it = ordered_ranges_.upper_bound(offset);

	// Check if we can merge with the previous range
	if (next_it != ordered_ranges_.begin()) {
		auto prev_it = std::prev(next_it);
		if (prev_it->second >= offset) {
			// Our range overlaps with the previous one
			offset = prev_it->first;
			end = std::max(end, prev_it->second);
			ordered_ranges_.erase(prev_it);
			end_offset_logical_to_physical_.erase(prev_it->second);
		}
	}

	// Merge with any subsequent overlapping ranges
	// Do not have to be while as ranges will neve overlap but keep it for now
	while (next_it != ordered_ranges_.end() && next_it->first <= end) {
		size_t next_end_logical = next_it->second; // Store logical end before erasing
		auto to_erase = next_it++;
		ordered_ranges_.erase(to_erase);

		if(end < next_end_logical){
			end_offset_logical_to_physical_.erase(end);
			end = next_end_logical;
		}else if (end > next_end_logical){
			end_offset_logical_to_physical_.erase(next_end_logical);
		}
	}

	// Insert the merged range
	ordered_ranges_[offset] = end;

	return GetSequentiallyOrdered();
	// Find the lateset squentially ordered message offset
	if (ordered_ranges_.empty() || ordered_ranges_.begin()->first > 0) {
		return 0;
	}

	return ordered_ranges_.begin()->second;
	// Start with the range that begins at offset 0
	auto current_range_it = ordered_ranges_.begin();
	size_t current_end = current_range_it ->second;

	// Look for adjacent or overlapping ordered_ranges
	auto it = std::next(current_range_it );
	while (it != ordered_ranges_.end() && it->first <= current_end) {
		current_end = std::max(current_end, it->second);
		++it;
	}

	return current_end;
}

void CXLManager::AssignOrder(std::array<char, TOPIC_NAME_SIZE>& topic, BatchHeader *batch_to_order) {
	TInode* tinode = GetTInode(topic.data());
	static std::atomic<size_t> global_seq = 0;
	int broker = batch_to_order->broker_id;

	// **Assign Global Order using Atomic fetch_add**
	size_t num_messages = batch_to_order->num_msg;
	if (num_messages == 0) {
		LOG(WARNING) << "!!!! Orderer: Dequeued batch with zero messages. Skipping !!!";
		return;
	}

	// Get pointer to the first message
	MessageHeader* msg_header = reinterpret_cast<MessageHeader*>(
			batch_to_order->log_idx + reinterpret_cast<uint8_t*>(cxl_addr_)
			);
	if (!msg_header) {
		LOG(ERROR) << "Orderer: Failed to calculate message address for logical offset " << batch_to_order->log_idx;
		return;
	}
	MessageHeader *last_msg_of_batch = nullptr;
	auto tracker_it = trackers_.find(broker);
	if(tracker_it == trackers_.end()){
		LOG(ERROR) << "Trackers for broker:" << broker << " not instantiated which cannot happen";
		return;
	}
	auto tracker = tracker_it->second.get();
	size_t seq = global_seq.fetch_add(batch_to_order->num_msg);

	size_t logical_offset = batch_to_order->start_logical_offset;
	size_t batch_start_offset = logical_offset;
	size_t contiguous_end_offset = tracker->InsertAndGetSequentiallyOrdered(batch_start_offset, batch_to_order->num_msg);
	bool update_tinode = (contiguous_end_offset >= batch_start_offset + batch_to_order->num_msg);

	for (size_t i = 0; i < num_messages; ++i) {
		// 1. Wait for message completion (minimize this wait)
		// Use volatile read in the loop condition
		volatile uint32_t* complete_ptr = &(reinterpret_cast<volatile MessageHeader*>(msg_header)->complete);
		while (*complete_ptr == 0) {
			if (stop_threads_) return;
			std::this_thread::yield();
		}

		// 2. Read paddedSize AFTER completion check TODO(Jae) Get rid of this if error message is never shown
		size_t current_padded_size = msg_header->paddedSize;
		if (current_padded_size == 0) {
			LOG(ERROR) << "Orderer: Message completed but paddedSize is 0! Batch client="
				<< batch_to_order->client_id << " seq=" << batch_to_order->batch_seq
				<< " msg_idx=" << i << ". Skipping rest of batch.";
			break; // Stop processing this batch
		}

		// 3. Assign order and set next pointer difference
		msg_header->logical_offset = logical_offset;
		logical_offset++;
		msg_header->total_order = seq;
		seq++;
		msg_header->next_msg_diff = current_padded_size;

		// 4. Make total_order and next_msg_diff visible before readers might use them
		//std::atomic_thread_fence(std::memory_order_release);

		// For latency, update per message. Can do this batch granularity after the loop
		if(update_tinode){
			UpdateTinodeOrder(topic.data(), tinode, broker, msg_header->logical_offset, (uint8_t*)msg_header - (uint8_t*)cxl_addr_);
		}
		last_msg_of_batch = msg_header;
		msg_header = reinterpret_cast<MessageHeader*>(
				reinterpret_cast<uint8_t*>(msg_header) + current_padded_size
				);
	} // End message loop


	// *** ALWAYS store the physical offset mapping for the last message of THIS batch ***
	tracker->StorePhysicalOffset(last_msg_of_batch->logical_offset,
			(uint8_t*)last_msg_of_batch - (uint8_t*)cxl_addr_);

	if(contiguous_end_offset > last_msg_of_batch->logical_offset + 1){ // contiguous_end_offset can be 0 so -1 has edge cases.
		size_t lookup_offset = contiguous_end_offset - 1; // The logical offset of the absolute last message in the contiguous range from 0
		size_t addr = tracker->GetPhysicalOffset(lookup_offset);

		if (addr == 0) {
			LOG(ERROR) << "end_offset_logical_to_physical_ still not found for CONTIGUOUS END offset:" << lookup_offset
				<< ". ContiguousEnd=" << contiguous_end_offset
				<< ". BatchClient=" << batch_to_order->client_id
				<< " BatchSeq=" << batch_to_order->batch_seq
				<< " BatchBroker=" << broker
				<< " LastMsgLogicalInBatch=" << last_msg_of_batch->logical_offset
				<< ". THIS SHOULD NOT HAPPEN if lookup_offset is from the current batch OR locking is correct.";
		}else{
			UpdateTinodeOrder(topic.data(), tinode, broker, lookup_offset, addr);
		}
	}
}

void CXLManager::StartScalogLocalSequencer(std::string topic_str) {
	// int unique_port = SCALOG_SEQ_PORT + scalog_local_sequencer_port_offset_.fetch_add(1);
<<<<<<< HEAD
	auto scalog_local_sequencer = std::make_unique<Scalog::ScalogLocalSequencer>(this, broker_id_, cxl_addr_, topic_str);
	scalog_local_sequencer->SendLocalCut(topic_str);
}


=======
	int unique_port = SCALOG_SEQ_PORT;
	std::string scalog_seq_address = scalog_global_sequencer_ip_ + ":" + std::to_string(unique_port);
	scalog_local_sequencer_ = std::make_unique<ScalogLocalSequencer>(this, broker_id_, cxl_addr_, scalog_seq_address);


	while (!stop_threads_) {
		scalog_local_sequencer_->LocalSequencer(topic_str);
	}
}

//TODO (tony) priority 2 (failure test)  make the scalog code failure prone.
//Current logic proceeds epoch with all brokers at the same pace. 
//If a broker fails, the entire cluster is stuck. If a failure is detected from the heartbeat, GetRegisteredBroker will return the alive brokers
//after heartbeat_interval (failure is detected), if there is a change in the cluster, only proceed with the brokers
ScalogLocalSequencer::ScalogLocalSequencer(CXLManager* cxl_manager, int broker_id, void* cxl_addr, std::string scalog_seq_address) :
	cxl_manager_(cxl_manager),
	broker_id_(broker_id),
	cxl_addr_(cxl_addr) {

		std::shared_ptr<grpc::Channel> channel = grpc::CreateChannel(scalog_seq_address, grpc::InsecureChannelCredentials());
		stub_ = ScalogSequencer::NewStub(channel);

		// Send register request to the global sequencer
		Register();
		cxl_manager_->SetEpochToOrder(local_epoch_);
	}

void ScalogLocalSequencer::TerminateGlobalSequencer() {
	TerminateGlobalSequencerRequest request;
	TerminateGlobalSequencerResponse response;
	grpc::ClientContext context;

	grpc::Status status = stub_->HandleTerminateGlobalSequencer(&context, request, &response);
	if (!status.ok()) {
		LOG(ERROR) << "Error terminating global sequencer: " << status.error_message();
	}
}

void ScalogLocalSequencer::Register() {
	RegisterBrokerRequest request;
	request.set_broker_id(broker_id_);

	RegisterBrokerResponse response;
	grpc::ClientContext context;

	grpc::Status status = stub_->HandleRegisterBroker(&context, request, &response);
	if (!status.ok()) {
		LOG(ERROR) << "Error registering local sequencer: " << status.error_message();
	}

	// Set local epoch to the global epoch
	local_epoch_ = response.global_epoch();
}

void ScalogLocalSequencer::LocalSequencer(std::string topic_str){
	static char topic[TOPIC_NAME_SIZE];
	memcpy(topic, topic_str.data(), topic_str.size());
	struct TInode *tinode = cxl_manager_->GetTInode(topic);

	auto start_time = std::chrono::high_resolution_clock::now();
	/// Send epoch and tinode->offsets[broker_id_].written to global sequencer
	int local_cut = tinode->offsets[broker_id_].written;
	SendLocalCut(local_cut, topic);
	auto end_time = std::chrono::high_resolution_clock::now();

	/// We measure the time it takes to send the local cut
	auto elapsed_time_us = std::chrono::duration_cast<std::chrono::microseconds>(end_time - start_time);

	/// In the case where we receive the global cut before the interval has passed, we wait for the remaining time left in the interval
	while(std::chrono::duration_cast<std::chrono::microseconds>(std::chrono::high_resolution_clock::now() - start_time) 
			< local_cut_interval_){
		std::this_thread::yield();
	}
}

void ScalogLocalSequencer::SendLocalCut(int local_cut, const char* topic) {
	SendLocalCutRequest request;
	request.set_epoch(local_epoch_);
	request.set_local_cut(local_cut);
	request.set_topic(topic);
	request.set_broker_id(broker_id_);

	SendLocalCutResponse response;
	grpc::ClientContext context;

	// Set a timeout of 5 seconds for the gRPC call
	auto deadline = std::chrono::system_clock::now() + std::chrono::seconds(5);
	context.set_deadline(deadline);

	// Synchronous call to HandleSendLocalCut
	grpc::Status status = stub_->HandleSendLocalCut(&context, request, &response);

	if (!status.ok()) {
		if (status.error_code() == grpc::StatusCode::DEADLINE_EXCEEDED) {
			LOG(ERROR) << "Timeout error sending local cut: " << status.error_message();
		} else {
			LOG(ERROR) << "Error sending local cut: " << status.error_message();
		}
	} else {
		// Convert google::protobuf::Map<int64_t, int64_t> to absl::flat_hash_map<int, int>
		for (const auto& entry : response.global_cut()) {
			global_cut_[local_epoch_][static_cast<int>(entry.first)] = static_cast<int>(entry.second);
		}
		this->cxl_manager_->ScalogSequencer(topic, global_cut_);
	}

	local_epoch_++;
}

void CXLManager::ScalogSequencer(const char* topic,
		absl::flat_hash_map<int, absl::btree_map<int, int>> &global_cut) {
	static char topic_char[TOPIC_NAME_SIZE];
	static size_t seq = 0;
	static TInode *tinode = nullptr; 
	static MessageHeader* msg_to_order = nullptr;
	memcpy(topic_char, topic, TOPIC_NAME_SIZE);
	if(tinode == nullptr){
		tinode = GetTInode(topic);
		msg_to_order = ((MessageHeader*)((uint8_t*)cxl_addr_ + tinode->offsets[broker_id_].log_offset));
	}

	if(global_cut.contains(epoch_to_order_)){
		for(auto &cut : global_cut[epoch_to_order_]){
			if(cut.first == broker_id_){
				for(int i = 0; i<cut.second; i++){
					msg_to_order->total_order = seq;
					std::atomic_thread_fence(std::memory_order_release);
					/*
						 tinode->offsets[broker_id_].ordered = msg_to_order->logical_offset;
						 tinode->offsets[broker_id_].ordered_offset = (uint8_t*)msg_to_order - (uint8_t*)cxl_addr_;
						 */
					UpdateTinodeOrder(topic_char, tinode, broker_id_, msg_to_order->logical_offset, (uint8_t*)msg_to_order - (uint8_t*)cxl_addr_);
					msg_to_order = (MessageHeader*)((uint8_t*)msg_to_order + msg_to_order->next_msg_diff);
					seq++;
				}
			}else{
				seq += cut.second;
			}
		}
	}else{
		LOG(ERROR) << "Expected Epoch:" << epoch_to_order_ << " is not received";
	}
	epoch_to_order_++;
}
>>>>>>> 9c578a00
} // End of namespace Embarcadero<|MERGE_RESOLUTION|>--- conflicted
+++ resolved
@@ -802,156 +802,9 @@
 
 void CXLManager::StartScalogLocalSequencer(std::string topic_str) {
 	// int unique_port = SCALOG_SEQ_PORT + scalog_local_sequencer_port_offset_.fetch_add(1);
-<<<<<<< HEAD
 	auto scalog_local_sequencer = std::make_unique<Scalog::ScalogLocalSequencer>(this, broker_id_, cxl_addr_, topic_str);
 	scalog_local_sequencer->SendLocalCut(topic_str);
 }
 
 
-=======
-	int unique_port = SCALOG_SEQ_PORT;
-	std::string scalog_seq_address = scalog_global_sequencer_ip_ + ":" + std::to_string(unique_port);
-	scalog_local_sequencer_ = std::make_unique<ScalogLocalSequencer>(this, broker_id_, cxl_addr_, scalog_seq_address);
-
-
-	while (!stop_threads_) {
-		scalog_local_sequencer_->LocalSequencer(topic_str);
-	}
-}
-
-//TODO (tony) priority 2 (failure test)  make the scalog code failure prone.
-//Current logic proceeds epoch with all brokers at the same pace. 
-//If a broker fails, the entire cluster is stuck. If a failure is detected from the heartbeat, GetRegisteredBroker will return the alive brokers
-//after heartbeat_interval (failure is detected), if there is a change in the cluster, only proceed with the brokers
-ScalogLocalSequencer::ScalogLocalSequencer(CXLManager* cxl_manager, int broker_id, void* cxl_addr, std::string scalog_seq_address) :
-	cxl_manager_(cxl_manager),
-	broker_id_(broker_id),
-	cxl_addr_(cxl_addr) {
-
-		std::shared_ptr<grpc::Channel> channel = grpc::CreateChannel(scalog_seq_address, grpc::InsecureChannelCredentials());
-		stub_ = ScalogSequencer::NewStub(channel);
-
-		// Send register request to the global sequencer
-		Register();
-		cxl_manager_->SetEpochToOrder(local_epoch_);
-	}
-
-void ScalogLocalSequencer::TerminateGlobalSequencer() {
-	TerminateGlobalSequencerRequest request;
-	TerminateGlobalSequencerResponse response;
-	grpc::ClientContext context;
-
-	grpc::Status status = stub_->HandleTerminateGlobalSequencer(&context, request, &response);
-	if (!status.ok()) {
-		LOG(ERROR) << "Error terminating global sequencer: " << status.error_message();
-	}
-}
-
-void ScalogLocalSequencer::Register() {
-	RegisterBrokerRequest request;
-	request.set_broker_id(broker_id_);
-
-	RegisterBrokerResponse response;
-	grpc::ClientContext context;
-
-	grpc::Status status = stub_->HandleRegisterBroker(&context, request, &response);
-	if (!status.ok()) {
-		LOG(ERROR) << "Error registering local sequencer: " << status.error_message();
-	}
-
-	// Set local epoch to the global epoch
-	local_epoch_ = response.global_epoch();
-}
-
-void ScalogLocalSequencer::LocalSequencer(std::string topic_str){
-	static char topic[TOPIC_NAME_SIZE];
-	memcpy(topic, topic_str.data(), topic_str.size());
-	struct TInode *tinode = cxl_manager_->GetTInode(topic);
-
-	auto start_time = std::chrono::high_resolution_clock::now();
-	/// Send epoch and tinode->offsets[broker_id_].written to global sequencer
-	int local_cut = tinode->offsets[broker_id_].written;
-	SendLocalCut(local_cut, topic);
-	auto end_time = std::chrono::high_resolution_clock::now();
-
-	/// We measure the time it takes to send the local cut
-	auto elapsed_time_us = std::chrono::duration_cast<std::chrono::microseconds>(end_time - start_time);
-
-	/// In the case where we receive the global cut before the interval has passed, we wait for the remaining time left in the interval
-	while(std::chrono::duration_cast<std::chrono::microseconds>(std::chrono::high_resolution_clock::now() - start_time) 
-			< local_cut_interval_){
-		std::this_thread::yield();
-	}
-}
-
-void ScalogLocalSequencer::SendLocalCut(int local_cut, const char* topic) {
-	SendLocalCutRequest request;
-	request.set_epoch(local_epoch_);
-	request.set_local_cut(local_cut);
-	request.set_topic(topic);
-	request.set_broker_id(broker_id_);
-
-	SendLocalCutResponse response;
-	grpc::ClientContext context;
-
-	// Set a timeout of 5 seconds for the gRPC call
-	auto deadline = std::chrono::system_clock::now() + std::chrono::seconds(5);
-	context.set_deadline(deadline);
-
-	// Synchronous call to HandleSendLocalCut
-	grpc::Status status = stub_->HandleSendLocalCut(&context, request, &response);
-
-	if (!status.ok()) {
-		if (status.error_code() == grpc::StatusCode::DEADLINE_EXCEEDED) {
-			LOG(ERROR) << "Timeout error sending local cut: " << status.error_message();
-		} else {
-			LOG(ERROR) << "Error sending local cut: " << status.error_message();
-		}
-	} else {
-		// Convert google::protobuf::Map<int64_t, int64_t> to absl::flat_hash_map<int, int>
-		for (const auto& entry : response.global_cut()) {
-			global_cut_[local_epoch_][static_cast<int>(entry.first)] = static_cast<int>(entry.second);
-		}
-		this->cxl_manager_->ScalogSequencer(topic, global_cut_);
-	}
-
-	local_epoch_++;
-}
-
-void CXLManager::ScalogSequencer(const char* topic,
-		absl::flat_hash_map<int, absl::btree_map<int, int>> &global_cut) {
-	static char topic_char[TOPIC_NAME_SIZE];
-	static size_t seq = 0;
-	static TInode *tinode = nullptr; 
-	static MessageHeader* msg_to_order = nullptr;
-	memcpy(topic_char, topic, TOPIC_NAME_SIZE);
-	if(tinode == nullptr){
-		tinode = GetTInode(topic);
-		msg_to_order = ((MessageHeader*)((uint8_t*)cxl_addr_ + tinode->offsets[broker_id_].log_offset));
-	}
-
-	if(global_cut.contains(epoch_to_order_)){
-		for(auto &cut : global_cut[epoch_to_order_]){
-			if(cut.first == broker_id_){
-				for(int i = 0; i<cut.second; i++){
-					msg_to_order->total_order = seq;
-					std::atomic_thread_fence(std::memory_order_release);
-					/*
-						 tinode->offsets[broker_id_].ordered = msg_to_order->logical_offset;
-						 tinode->offsets[broker_id_].ordered_offset = (uint8_t*)msg_to_order - (uint8_t*)cxl_addr_;
-						 */
-					UpdateTinodeOrder(topic_char, tinode, broker_id_, msg_to_order->logical_offset, (uint8_t*)msg_to_order - (uint8_t*)cxl_addr_);
-					msg_to_order = (MessageHeader*)((uint8_t*)msg_to_order + msg_to_order->next_msg_diff);
-					seq++;
-				}
-			}else{
-				seq += cut.second;
-			}
-		}
-	}else{
-		LOG(ERROR) << "Expected Epoch:" << epoch_to_order_ << " is not received";
-	}
-	epoch_to_order_++;
-}
->>>>>>> 9c578a00
 } // End of namespace Embarcadero