#include "cxl_manager.h"
#include <iostream>
#include <cstdlib>
#include <cstring>
#include <filesystem>
#include <stdlib.h>
#include <unistd.h>
#include <sys/mman.h>
#include <sys/stat.h>
#include <fcntl.h>
#include <numa.h>
#include <numaif.h>
#include <glog/logging.h>
#include "mimalloc.h"

namespace Embarcadero{

static inline void* allocate_shm(int broker_id, CXL_Type cxl_type, size_t cxl_size){
	void *addr = nullptr;
	int cxl_fd;
	bool dev = false;
	if(cxl_type == Real){
		if(std::filesystem::exists("/dev/dax0.0")){
			dev = true;
			cxl_fd = open("/dev/dax0.0", O_RDWR);
		}else{
			if(numa_available() == -1){
				LOG(ERROR) << "Cannot allocate from real CXL";
				return nullptr;
			}else{
				cxl_fd = shm_open("/CXL_SHARED_FILE", O_CREAT | O_RDWR, 0666);
			}
		}
	}else{
		cxl_fd = shm_open("/CXL_SHARED_FILE", O_CREAT | O_RDWR, 0666);
	}

	if (cxl_fd < 0){
		LOG(ERROR)<<"Opening CXL error";
		return nullptr;
	}
	if(broker_id == 0 && !dev){
		if (ftruncate(cxl_fd, cxl_size) == -1) {
			LOG(ERROR) << "ftruncate failed";
			close(cxl_fd);
			return nullptr;
		}
	}
	addr = mmap(NULL, cxl_size, PROT_READ|PROT_WRITE, MAP_SHARED|MAP_POPULATE, cxl_fd, 0);
	close(cxl_fd);
	if(addr == MAP_FAILED){
		LOG(ERROR) << "Mapping CXL failed";
		return nullptr;
	}

	if(cxl_type == Real && !dev && broker_id == 0){
		// Create a bitmask for the NUMA node (numa node 2 should be the CXL memory)
		struct bitmask* bitmask = numa_allocate_nodemask();
		numa_bitmask_setbit(bitmask, 2);

		// Bind the memory to the specified NUMA node
		if (mbind(addr, cxl_size, MPOL_BIND, bitmask->maskp, bitmask->size, MPOL_MF_MOVE | MPOL_MF_STRICT) == -1) {
			LOG(ERROR)<< "mbind failed";
			numa_free_nodemask(bitmask);
			munmap(addr, cxl_size);
			return nullptr;
		}
		VLOG(3) << "Binded the memory to CXL";

		numa_free_nodemask(bitmask);
	}

	if(broker_id == 0){
		//memset(addr, 0, (1UL<<34));
		memset(addr, 0, cxl_size);
		VLOG(3) << "Cleared CXL:" << cxl_size;
	}
	return addr;
}

CXLManager::CXLManager(int broker_id, CXL_Type cxl_type, std::string head_ip):
	broker_id_(broker_id),
	head_ip_(head_ip){
	size_t cacheline_size = sysconf(_SC_LEVEL1_DCACHE_LINESIZE);

	if (cxl_type == Real) {
		cxl_size_ = CXL_SIZE;
	} else {
		cxl_size_ = CXL_EMUL_SIZE;
	}

	// Initialize CXL
	cxl_addr_ = allocate_shm(broker_id, cxl_type, cxl_size_);
	if(cxl_addr_ == nullptr){
		return;
	}

	// Initialize CXL memory regions
	size_t TINode_Region_size = sizeof(TInode) * MAX_TOPIC_SIZE;
	size_t padding = TINode_Region_size - ((TINode_Region_size/cacheline_size) * cacheline_size);
	TINode_Region_size += padding;
	size_t Bitmap_Region_size = cacheline_size * MAX_TOPIC_SIZE;
	size_t Segment_Region_size = (cxl_size_ - TINode_Region_size - Bitmap_Region_size)/NUM_MAX_BROKERS;
	padding = Segment_Region_size%cacheline_size;
	Segment_Region_size -= padding;

	bitmap_ = (uint8_t*)cxl_addr_ + TINode_Region_size;
	segments_ = (uint8_t*)bitmap_ + Bitmap_Region_size + ((broker_id_)*Segment_Region_size);


	LOG(INFO) << "\t[CXLManager]: \t\tConstructed";
	return;
}

CXLManager::~CXLManager(){
	stop_threads_ = true;
	for(std::thread& thread : sequencerThreads_){
		if(thread.joinable()){
			thread.join();
		}
	}

	if (munmap(cxl_addr_, CXL_SIZE) < 0)
		LOG(ERROR) << "Unmapping CXL error";

	LOG(INFO) << "[CXLManager]: \t\tDestructed";
}

std::function<void(void*, size_t)> CXLManager::GetCXLBuffer(PublishRequest &req, void* &log, void* &segment_header, size_t &logical_offset){
	return topic_manager_->GetCXLBuffer(req, log, segment_header, logical_offset);
}

inline int hashTopic(const char topic[TOPIC_NAME_SIZE]) {
	unsigned int hash = 0;

	for (int i = 0; i < TOPIC_NAME_SIZE; ++i) {
		hash = (hash * TOPIC_NAME_SIZE) + topic[i];
	}
	return hash % MAX_TOPIC_SIZE;
}

// This function returns TInode without inspecting if the topic exists
TInode* CXLManager::GetTInode(const char* topic){
	// Convert topic to tinode address
	//static const std::hash<std::string> topic_to_idx;
	//int TInode_idx = topic_to_idx(topic) % MAX_TOPIC_SIZE;
	int TInode_idx = hashTopic(topic);
	return (TInode*)((uint8_t*)cxl_addr_ + (TInode_idx * sizeof(struct TInode)));
}

TInode* CXLManager::GetReplicaTInode(const char* topic){
	char replica_topic[TOPIC_NAME_SIZE];
	memcpy(replica_topic, topic, TOPIC_NAME_SIZE);
	memcpy((uint8_t*)replica_topic + (TOPIC_NAME_SIZE-7), "replica", 7); 
	int TInode_idx = hashTopic(replica_topic);
	return (TInode*)((uint8_t*)cxl_addr_ + (TInode_idx * sizeof(struct TInode)));
}

void* CXLManager::GetNewSegment(){
	//TODO(Jae) Implement bitmap
	std::atomic<int> segment_count{0};
	int offset = segment_count.fetch_add(1, std::memory_order_relaxed);

	return (uint8_t*)segments_ + offset*SEGMENT_SIZE;
}

bool CXLManager::GetMessageAddr(const char* topic, size_t &last_offset,
		void* &last_addr, void* &messages, size_t &messages_size){
	return topic_manager_->GetMessageAddr(topic, last_offset, last_addr, messages, messages_size);
}

void CXLManager::RunSequencer(char topic[TOPIC_NAME_SIZE], int order, SequencerType sequencerType){
	if (order == 0)
		return;
	std::array<char, TOPIC_NAME_SIZE> topic_arr;
	memcpy(topic_arr.data(), topic, TOPIC_NAME_SIZE);

	switch(sequencerType){
		case KAFKA: // Kafka is just a way to not run CombinerThread, not actual sequencer
		case EMBARCADERO:
			if (order == 1)
				sequencerThreads_.emplace_back(&CXLManager::Sequencer1, this, topic_arr);
			else if (order == 2)
				sequencerThreads_.emplace_back(&CXLManager::Sequencer2, this, topic_arr);
			else if (order == 3)
				sequencerThreads_.emplace_back(&CXLManager::Sequencer3, this, topic_arr);
			break;
		case SCALOG:
			if (order == 1){
				std::string topic_str(topic);
				sequencerThreads_.emplace_back(&CXLManager::StartScalogLocalSequencer, this, topic_str);
			}else if (order == 2)
				LOG(ERROR) << "Order is set 2 at scalog";
			break;
		case CORFU:
			if (order == 1)
				LOG(ERROR) << "Order is set 1 at corfu";
			else if (order == 2){
				LOG(INFO) << "Sequencers not needed for corfu";
			}
			break;
		default:
			LOG(ERROR) << "Unknown sequencer:" << sequencerType;
			break;
	}
}

void CXLManager::GetRegisteredBrokers(absl::btree_set<int> &registered_brokers, 
														struct MessageHeader** msg_to_order, struct TInode *tinode){
	if(get_registered_brokers_callback_(registered_brokers, msg_to_order, tinode)){
		for(const auto &broker_id : registered_brokers){
			// Wait for other brokers to initialize this topic. 
			// This is here to avoid contention in grpc(hearbeat) which can cause deadlock when rpc is called
			// while waiting for other brokers to initialize (untill publish is called)
			while(tinode->offsets[broker_id].log_offset == 0){
				std::this_thread::yield();
			}
			msg_to_order[broker_id] = ((MessageHeader*)((uint8_t*)cxl_addr_ + tinode->offsets[broker_id].log_offset));
		}
	}
}

inline void CXLManager::UpdateTinodeOrder(char *topic, TInode* tinode, int broker, size_t msg_logical_off, size_t ordered_offset){
	if(tinode->replicate_tinode){
		struct TInode *replica_tinode = GetReplicaTInode(topic);
		replica_tinode->offsets[broker].ordered = msg_logical_off;
		replica_tinode->offsets[broker].ordered_offset = ordered_offset;
	}

	tinode->offsets[broker].ordered = msg_logical_off;
	tinode->offsets[broker].ordered_offset = ordered_offset;
}

void CXLManager::Sequencer1(std::array<char, TOPIC_NAME_SIZE> topic){
	struct TInode *tinode = GetTInode(topic.data());
	struct MessageHeader* msg_to_order[NUM_MAX_BROKERS];
	absl::btree_set<int> registered_brokers;
	static size_t seq = 0;

	GetRegisteredBrokers(registered_brokers, msg_to_order, tinode);
	//auto last_updated = std::chrono::steady_clock::now();

	while(!stop_threads_){
		//bool yield = true;
		for(auto broker : registered_brokers){
			size_t msg_logical_off = msg_to_order[broker]->logical_offset;
			size_t written = tinode->offsets[broker].written;
			if(written == (size_t)-1){
				continue;
			}
			while(!stop_threads_ && msg_logical_off <= written && msg_to_order[broker]->next_msg_diff != 0 
						&& msg_to_order[broker]->logical_offset != (size_t)-1){
				msg_to_order[broker]->total_order = seq;
				seq++;
				//std::atomic_thread_fence(std::memory_order_release);
				UpdateTinodeOrder(topic.data(), tinode, broker , msg_logical_off, (uint8_t*)msg_to_order[broker] - (uint8_t*)cxl_addr_);
				msg_to_order[broker] = (struct MessageHeader*)((uint8_t*)msg_to_order[broker] + msg_to_order[broker]->next_msg_diff);
				msg_logical_off++;
				//yield = false;
			}
		}
		/*
		if(yield){
			GetRegisteredBrokers(registered_brokers, msg_to_order, tinode);
			last_updated = std::chrono::steady_clock::now();
			std::this_thread::yield();
		}else if(std::chrono::duration_cast<std::chrono::seconds>(std::chrono::steady_clock::now()
					- last_updated).count() >= HEARTBEAT_INTERVAL){
			GetRegisteredBrokers(registered_brokers, msg_to_order, tinode);
			last_updated = std::chrono::steady_clock::now();
		}
	*/
	}
}

void CXLManager::Sequencer2(std::array<char, TOPIC_NAME_SIZE> topic){
	struct TInode *tinode = GetTInode(topic.data());
	struct MessageHeader* msg_to_order[NUM_MAX_BROKERS];
	absl::btree_set<int> registered_brokers;
	absl::flat_hash_map<int/*client_id*/, size_t/*client_req_id*/> last_ordered; 
	// Store skipped messages to respect the client order.
	// Use absolute adrress b/c it is only used in this thread later
	absl::flat_hash_map<int/*client_id*/, absl::btree_map<size_t/*client_order*/, std::pair<int /*broker_id*/, struct MessageHeader*>>> skipped_msg;
	static size_t seq = 0;
	// Tracks the messages of written order to later report the sequentially written messages
	std::array<std::queue<MessageHeader* /*physical addr*/>, NUM_MAX_BROKERS> queues;


	GetRegisteredBrokers(registered_brokers, msg_to_order, tinode);
	auto last_updated = std::chrono::steady_clock::now();
	while(!stop_threads_){
		bool yield = true;
		for(auto broker : registered_brokers){
			size_t msg_logical_off = msg_to_order[broker]->logical_offset;
			//This ensures the message is Combined (complete ensures it is fully received)
			if(msg_to_order[broker]->complete == 1 && msg_logical_off != (size_t)-1 && msg_logical_off <= tinode->offsets[broker].written){
				yield = false;
				queues[broker].push(msg_to_order[broker]);
				int client = msg_to_order[broker]->client_id;
				size_t client_order = msg_to_order[broker]->client_order;
				auto last_ordered_itr = last_ordered.find(client);
				if(client_order == 0 || 
						(last_ordered_itr != last_ordered.end() && last_ordered_itr->second == client_order - 1)){
					msg_to_order[broker]->total_order = seq;
					seq++;
					last_ordered[client] = client_order;
					// Check if there are skipped messages from this client and give order
					auto it = skipped_msg.find(client);
					if(it != skipped_msg.end()){
						std::vector<int> to_remove;
						for (auto& pair : it->second) {
							int client_order = pair.first;
							if((size_t)client_order == last_ordered[client] + 1){
								pair.second.second->total_order = seq;
								seq++;
								last_ordered[client] = client_order;
								to_remove.push_back(client_order);
							}else{
								break;
							}
						}
						for(auto &id: to_remove){
							it->second.erase(id);
						}
					}
					for(auto b: registered_brokers){
						if(queues[b].empty()){
							continue;
						}else{
							MessageHeader  *header = queues[b].front();
							MessageHeader* exportable_msg = nullptr;
							while(header->client_order <= last_ordered[header->client_id]){
								queues[b].pop();
								exportable_msg = header;
								if(queues[b].empty()){
									break;
								}
								header = queues[b].front();
							}
							if(exportable_msg){
								UpdateTinodeOrder(topic.data(), tinode, b, exportable_msg->logical_offset,(uint8_t*)exportable_msg - (uint8_t*)cxl_addr_);
							}
						}
					}
				}else{
					queues[broker].push(msg_to_order[broker]);
					//Insert to skipped messages
					auto it = skipped_msg.find(client);
					if (it == skipped_msg.end()) {
						absl::btree_map<size_t, std::pair<int, MessageHeader*>> new_map;
						new_map.emplace(client_order, std::make_pair(broker, msg_to_order[broker]));
						skipped_msg.emplace(client, std::move(new_map));
					} else {
						it->second.emplace(client_order, std::make_pair(broker, msg_to_order[broker]));
					}
				}
				msg_to_order[broker] = (struct MessageHeader*)((uint8_t*)msg_to_order[broker] + msg_to_order[broker]->next_msg_diff);
			}
		} // end broker loop
		if(yield){
			GetRegisteredBrokers(registered_brokers, msg_to_order, tinode);
			last_updated = std::chrono::steady_clock::now();
			std::this_thread::yield();
		}else if(std::chrono::duration_cast<std::chrono::seconds>(std::chrono::steady_clock::now()
					- last_updated).count() >= HEARTBEAT_INTERVAL){
			GetRegisteredBrokers(registered_brokers, msg_to_order, tinode);
			last_updated = std::chrono::steady_clock::now();
		}
	}// end while
}

// Does not support multi-client, dynamic message size, dynamic batch 
void CXLManager::Sequencer3(std::array<char, TOPIC_NAME_SIZE> topic){
	struct TInode *tinode = GetTInode(topic.data());
	struct MessageHeader* msg_to_order[NUM_MAX_BROKERS];
	absl::btree_set<int> registered_brokers;
	static size_t seq = 0;
	static size_t batch_seq = 0;

	GetRegisteredBrokers(registered_brokers, msg_to_order, tinode);
	//auto last_updated = std::chrono::steady_clock::now();
	size_t num_brokers = registered_brokers.size();

	while(!stop_threads_){
		//bool yield = true;
		for(auto broker : registered_brokers){
			while(msg_to_order[broker]->complete == 0){
				if(stop_threads_)
					return;
				std::this_thread::yield();
			}
			size_t num_msg_per_batch = BATCH_SIZE / msg_to_order[broker]->paddedSize;
			size_t msg_logical_off = (batch_seq/num_brokers)*num_msg_per_batch;
			size_t n = msg_logical_off + num_msg_per_batch;
			//VLOG(3) << batch_seq << ") Broker:" << broker <<  " Ordering:" << msg_logical_off << "~" << n;
			while(!stop_threads_ && msg_logical_off < n){
				size_t written = tinode->offsets[broker].written;
				if(written == (size_t)-1){
					continue;
				}
				written = std::min(written, n-1);
				while(!stop_threads_ && msg_logical_off <= written && msg_to_order[broker]->next_msg_diff != 0 
							&& msg_to_order[broker]->logical_offset != (size_t)-1){
					msg_to_order[broker]->total_order = seq;
					seq++;
					//std::atomic_thread_fence(std::memory_order_release);
					UpdateTinodeOrder(topic.data(), tinode, broker, msg_logical_off, (uint8_t*)msg_to_order[broker] - (uint8_t*)cxl_addr_);
					msg_to_order[broker] = (struct MessageHeader*)((uint8_t*)msg_to_order[broker] + msg_to_order[broker]->next_msg_diff);
					msg_logical_off++;
				}
			}
			batch_seq++;
		}
		/*
		if(yield){
			GetRegisteredBrokers(registered_brokers, msg_to_order, tinode);
			last_updated = std::chrono::steady_clock::now();
			std::this_thread::yield();
		}else if(std::chrono::duration_cast<std::chrono::seconds>(std::chrono::steady_clock::now()
					- last_updated).count() >= HEARTBEAT_INTERVAL){
			GetRegisteredBrokers(registered_brokers, msg_to_order, tinode);
			last_updated = std::chrono::steady_clock::now();
		}
	*/
	}
}

void CXLManager::StartScalogLocalSequencer(std::string topic_str) {
<<<<<<< HEAD

	// int unique_port = SCALOG_SEQ_PORT + scalog_local_sequencer_port_offset_.fetch_add(1);
	int unique_port = SCALOG_SEQ_PORT;
	std::string scalog_seq_address = scalog_global_sequencer_ip_ + ":" + std::to_string(unique_port);
	scalog_local_sequencer_ = std::make_unique<ScalogLocalSequencer>(this, broker_id_, cxl_addr_, scalog_seq_address);
=======
	int unique_port = SCALOG_SEQ_PORT + scalog_sequencer_service_port_offset_.fetch_add(1);
	std::string scalog_seq_address = head_ip_ + ":" + std::to_string(unique_port);
	scalog_sequencer_service_ = std::make_unique<ScalogSequencerService>(this, broker_id_, cxl_addr_, scalog_seq_address);
>>>>>>> 450047fc

	while (!stop_threads_) {
		scalog_local_sequencer_->LocalSequencer(topic_str);
	}
}

//TODO (tony) priority 2 (failure test)  make the scalog code failure prone.
//Current logic proceeds epoch with all brokers at the same pace. 
//If a broker fails, the entire cluster is stuck. If a failure is detected from the heartbeat, GetRegisteredBroker will return the alive brokers
//after heartbeat_interval (failure is detected), if there is a change in the cluster, only proceed with the brokers
ScalogLocalSequencer::ScalogLocalSequencer(CXLManager* cxl_manager, int broker_id, void* cxl_addr, std::string scalog_seq_address) :
	cxl_manager_(cxl_manager),
	broker_id_(broker_id),
	cxl_addr_(cxl_addr) {

	std::shared_ptr<grpc::Channel> channel = grpc::CreateChannel(scalog_seq_address, grpc::InsecureChannelCredentials());
	stub_ = ScalogSequencer::NewStub(channel);

	// Send register request to the global sequencer
	Register();
	cxl_manager_->SetEpochToOrder(local_epoch_);
}

void ScalogLocalSequencer::Register() {
	RegisterBrokerRequest request;
	request.set_broker_id(broker_id_);

	RegisterBrokerResponse response;
	grpc::ClientContext context;

	grpc::Status status = stub_->HandleRegisterBroker(&context, request, &response);
	if (!status.ok()) {
		LOG(ERROR) << "Error registering local sequencer: " << status.error_message();
	}

	// Set local epoch to the global epoch
	local_epoch_ = response.global_epoch();
}

<<<<<<< HEAD
void ScalogLocalSequencer::LocalSequencer(std::string topic_str){
=======
void ScalogSequencerService::LocalSequencer(std::string topic_str){
>>>>>>> 450047fc
	static char topic[TOPIC_NAME_SIZE];
	memcpy(topic, topic_str.data(), topic_str.size());
	struct TInode *tinode = cxl_manager_->GetTInode(topic);

	auto start_time = std::chrono::high_resolution_clock::now();
	/// Send epoch and tinode->offsets[broker_id_].written to global sequencer
	int local_cut = tinode->offsets[broker_id_].written;
	SendLocalCut(local_cut, topic);
	auto end_time = std::chrono::high_resolution_clock::now();

	/// We measure the time it takes to send the local cut
	auto elapsed_time_us = std::chrono::duration_cast<std::chrono::microseconds>(end_time - start_time);
	
	/// In the case where we receive the global cut before the interval has passed, we wait for the remaining time left in the interval
	while(std::chrono::duration_cast<std::chrono::microseconds>(std::chrono::high_resolution_clock::now() - start_time) 
			< local_cut_interval_){
		std::this_thread::yield();
	}
}

void ScalogLocalSequencer::SendLocalCut(int local_cut, const char* topic) {
	SendLocalCutRequest request;
	request.set_epoch(local_epoch_);
	request.set_local_cut(local_cut);
	request.set_topic(topic);
	request.set_broker_id(broker_id_);

	SendLocalCutResponse response;
	grpc::ClientContext context;

	std::mutex mu;
	std::condition_variable cv;
	bool done = false;

	/// Callback is called when all followers are ready to receive the global cut
	auto callback = [this, topic, &response, &mu, &cv, &done](grpc::Status status) {
		if (!status.ok()) {
			LOG(ERROR) << "Error sending local cut: " << status.error_message();
		} else {
			// Convert google::protobuf::Map<int64_t, int64_t> to absl::flat_hash_map<int, int>
			for (const auto& entry : response.global_cut()) {
				global_cut_[local_epoch_][static_cast<int>(entry.first)] = static_cast<int>(entry.second);
			}
			this->cxl_manager_->ScalogSequencer(topic, global_cut_);
		}

		std::lock_guard<std::mutex> lock(mu);
		done = true;

		/// Notify the main thread that the callback has been called
		cv.notify_one();
	};

	// Async call to HandleStartLocalSequencer
	stub_->async()->HandleSendLocalCut(&context, &request, &response, callback);
	//TODO (tony) priority 1 (latency improvement) potential change
	// stub_->HandleSendLocalCut(&context, &request, &response, callback);
	//(tony) check response

	/// Wait until the callback has been called so it doesn't go out of scope
	std::unique_lock<std::mutex> lock(mu);
	cv.wait(lock, [&done] { return done; });
	local_epoch_++;
}

void CXLManager::ScalogSequencer(const char* topic,
		absl::flat_hash_map<int, absl::btree_map<int, int>> &global_cut) {
	static size_t seq = 0;
	static TInode *tinode = nullptr; 
	static MessageHeader* msg_to_order = nullptr;
	if(tinode == nullptr){
		tinode = GetTInode(topic);
		msg_to_order = ((MessageHeader*)((uint8_t*)cxl_addr_ + tinode->offsets[broker_id_].log_offset));
	}

	if(global_cut.contains(epoch_to_order_)){
		for(auto &cut : global_cut[epoch_to_order_]){
			if(cut.first == broker_id_){
				for(int i = 0; i<cut.second; i++){
					msg_to_order->total_order = seq;
					std::atomic_thread_fence(std::memory_order_release);
					tinode->offsets[broker_id_].ordered = msg_to_order->logical_offset;
					tinode->offsets[broker_id_].ordered_offset = (uint8_t*)msg_to_order - (uint8_t*)cxl_addr_;
					msg_to_order = (MessageHeader*)((uint8_t*)msg_to_order + msg_to_order->next_msg_diff);
					seq++;
				}
			}else{
				seq += cut.second;
			}
		}
	}else{
<<<<<<< HEAD
		LOG(ERROR) << "Expected Epoch:" << epoch_to_order_ << " is not received";
=======
		LOG(ERROR) << "Expected Epoch:" << epoch_to_order << " is not received";
	}
	epoch_to_order++;
	}
}

grpc::Status ScalogSequencerService::HandleSendLocalCut(grpc::ServerContext* context,
		const SendLocalCutRequest* request, SendLocalCutResponse* response) {
	static char topic[TOPIC_NAME_SIZE];
	memcpy(topic, request->topic().c_str(), request->topic().size());
	int epoch = request->epoch();
	int local_cut = request->local_cut();
	int broker_id = request->broker_id();

	if (epoch == 0) {
		{
			absl::WriterMutexLock lock(&global_cut_mu_);
			global_cut_[epoch][broker_id] = local_cut + 1;
			logical_offsets_[epoch][broker_id] = local_cut;
		}
	} else {
		{
			absl::WriterMutexLock lock(&global_cut_mu_);
			global_cut_[epoch][broker_id] = local_cut - logical_offsets_[epoch - 1][broker_id];
			logical_offsets_[epoch][broker_id] = local_cut;
		}
	}
	ReceiveLocalCut(epoch, topic, broker_id);

	/// Convert global_cut_ to google::protobuf::Map<int64_t, int64_t>
	auto* mutable_global_cut = response->mutable_global_cut();
	{
		absl::ReaderMutexLock lock(&global_cut_mu_);
		for (const auto& entry : global_cut_[epoch]) {
			(*mutable_global_cut)[static_cast<int64_t>(entry.first)] = static_cast<int64_t>(entry.second);
		}
	}

	return grpc::Status::OK;
}

void ScalogSequencerService::ReceiveLocalCut(int epoch, const char* topic, int broker_id) {
	if (epoch - 1 > global_epoch_) {
		// If the epoch is not the same as the current global epoch, there is an error
		LOG(ERROR) << "Local epoch: " << epoch << " while global epoch: " << global_epoch_;
	}

	std::unique_lock<std::mutex> lock(mutex_);

	struct TInode *tinode = cxl_manager_->GetTInode(topic);
	struct MessageHeader* msg_to_order[NUM_MAX_BROKERS];
	absl::btree_set<int> registered_brokers;
	cxl_manager_->GetRegisteredBrokers(registered_brokers, msg_to_order, tinode);

	int local_cut_num = 0;
	{
		absl::ReaderMutexLock lock(&global_cut_mu_);
		local_cut_num = global_cut_[epoch].size();
	}
	if ((size_t)local_cut_num == registered_brokers.size()) {
		// Send global cut to own node's local sequencer
		global_epoch_++;
		cxl_manager_->ScalogSequencer(epoch, topic, global_cut_mu_, global_cut_);

		/// Notify all waiting grpc threads that the global cut has been received
		cv_.notify_all();

		/// Safely delete older global cuts after all threads have been notified and processed
		auto it = global_cut_.find(epoch - 2);
		if (it != global_cut_.end()) {
			// The element exists, so delete it
			{
				absl::WriterMutexLock lock(&global_cut_mu_);
				global_cut_.erase(epoch - 2);
				logical_offsets_.erase(epoch - 2);
			}
		}
	} else {
		/// If we haven't received all local cuts, the grpc thread must wait until we do to send the correct global cut back to the caller
        cv_.wait(lock, [this, broker_id, epoch, registered_brokers]() {
			int local_cut_num = 0;
			{
				absl::ReaderMutexLock lock(&global_cut_mu_);
				local_cut_num = global_cut_[epoch].size();
			}
			if ((size_t)local_cut_num == registered_brokers.size()){
				return true;
			} else {
				return false;
			}
        });

>>>>>>> 450047fc
	}
	epoch_to_order_++;
}
} // End of namespace Embarcadero<|MERGE_RESOLUTION|>--- conflicted
+++ resolved
@@ -426,17 +426,11 @@
 }
 
 void CXLManager::StartScalogLocalSequencer(std::string topic_str) {
-<<<<<<< HEAD
-
 	// int unique_port = SCALOG_SEQ_PORT + scalog_local_sequencer_port_offset_.fetch_add(1);
 	int unique_port = SCALOG_SEQ_PORT;
 	std::string scalog_seq_address = scalog_global_sequencer_ip_ + ":" + std::to_string(unique_port);
 	scalog_local_sequencer_ = std::make_unique<ScalogLocalSequencer>(this, broker_id_, cxl_addr_, scalog_seq_address);
-=======
-	int unique_port = SCALOG_SEQ_PORT + scalog_sequencer_service_port_offset_.fetch_add(1);
-	std::string scalog_seq_address = head_ip_ + ":" + std::to_string(unique_port);
-	scalog_sequencer_service_ = std::make_unique<ScalogSequencerService>(this, broker_id_, cxl_addr_, scalog_seq_address);
->>>>>>> 450047fc
+
 
 	while (!stop_threads_) {
 		scalog_local_sequencer_->LocalSequencer(topic_str);
@@ -476,11 +470,7 @@
 	local_epoch_ = response.global_epoch();
 }
 
-<<<<<<< HEAD
 void ScalogLocalSequencer::LocalSequencer(std::string topic_str){
-=======
-void ScalogSequencerService::LocalSequencer(std::string topic_str){
->>>>>>> 450047fc
 	static char topic[TOPIC_NAME_SIZE];
 	memcpy(topic, topic_str.data(), topic_str.size());
 	struct TInode *tinode = cxl_manager_->GetTInode(topic);
@@ -572,102 +562,7 @@
 			}
 		}
 	}else{
-<<<<<<< HEAD
 		LOG(ERROR) << "Expected Epoch:" << epoch_to_order_ << " is not received";
-=======
-		LOG(ERROR) << "Expected Epoch:" << epoch_to_order << " is not received";
-	}
-	epoch_to_order++;
-	}
-}
-
-grpc::Status ScalogSequencerService::HandleSendLocalCut(grpc::ServerContext* context,
-		const SendLocalCutRequest* request, SendLocalCutResponse* response) {
-	static char topic[TOPIC_NAME_SIZE];
-	memcpy(topic, request->topic().c_str(), request->topic().size());
-	int epoch = request->epoch();
-	int local_cut = request->local_cut();
-	int broker_id = request->broker_id();
-
-	if (epoch == 0) {
-		{
-			absl::WriterMutexLock lock(&global_cut_mu_);
-			global_cut_[epoch][broker_id] = local_cut + 1;
-			logical_offsets_[epoch][broker_id] = local_cut;
-		}
-	} else {
-		{
-			absl::WriterMutexLock lock(&global_cut_mu_);
-			global_cut_[epoch][broker_id] = local_cut - logical_offsets_[epoch - 1][broker_id];
-			logical_offsets_[epoch][broker_id] = local_cut;
-		}
-	}
-	ReceiveLocalCut(epoch, topic, broker_id);
-
-	/// Convert global_cut_ to google::protobuf::Map<int64_t, int64_t>
-	auto* mutable_global_cut = response->mutable_global_cut();
-	{
-		absl::ReaderMutexLock lock(&global_cut_mu_);
-		for (const auto& entry : global_cut_[epoch]) {
-			(*mutable_global_cut)[static_cast<int64_t>(entry.first)] = static_cast<int64_t>(entry.second);
-		}
-	}
-
-	return grpc::Status::OK;
-}
-
-void ScalogSequencerService::ReceiveLocalCut(int epoch, const char* topic, int broker_id) {
-	if (epoch - 1 > global_epoch_) {
-		// If the epoch is not the same as the current global epoch, there is an error
-		LOG(ERROR) << "Local epoch: " << epoch << " while global epoch: " << global_epoch_;
-	}
-
-	std::unique_lock<std::mutex> lock(mutex_);
-
-	struct TInode *tinode = cxl_manager_->GetTInode(topic);
-	struct MessageHeader* msg_to_order[NUM_MAX_BROKERS];
-	absl::btree_set<int> registered_brokers;
-	cxl_manager_->GetRegisteredBrokers(registered_brokers, msg_to_order, tinode);
-
-	int local_cut_num = 0;
-	{
-		absl::ReaderMutexLock lock(&global_cut_mu_);
-		local_cut_num = global_cut_[epoch].size();
-	}
-	if ((size_t)local_cut_num == registered_brokers.size()) {
-		// Send global cut to own node's local sequencer
-		global_epoch_++;
-		cxl_manager_->ScalogSequencer(epoch, topic, global_cut_mu_, global_cut_);
-
-		/// Notify all waiting grpc threads that the global cut has been received
-		cv_.notify_all();
-
-		/// Safely delete older global cuts after all threads have been notified and processed
-		auto it = global_cut_.find(epoch - 2);
-		if (it != global_cut_.end()) {
-			// The element exists, so delete it
-			{
-				absl::WriterMutexLock lock(&global_cut_mu_);
-				global_cut_.erase(epoch - 2);
-				logical_offsets_.erase(epoch - 2);
-			}
-		}
-	} else {
-		/// If we haven't received all local cuts, the grpc thread must wait until we do to send the correct global cut back to the caller
-        cv_.wait(lock, [this, broker_id, epoch, registered_brokers]() {
-			int local_cut_num = 0;
-			{
-				absl::ReaderMutexLock lock(&global_cut_mu_);
-				local_cut_num = global_cut_[epoch].size();
-			}
-			if ((size_t)local_cut_num == registered_brokers.size()){
-				return true;
-			} else {
-				return false;
-			}
-        });
-
->>>>>>> 450047fc
 	}
 	epoch_to_order_++;
 }
