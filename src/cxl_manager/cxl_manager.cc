--- conflicted
+++ resolved
@@ -16,20 +16,8 @@
 
 namespace Embarcadero{
 
-<<<<<<< HEAD
-CXLManager::CXLManager(size_t queueCapacity, int broker_id, std::string head_address, int num_io_threads):
-	requestQueue_(queueCapacity),
-	broker_id_(broker_id),
-	head_address_(head_address),
-	num_io_threads_(num_io_threads) {
-	// Initialize CXL
-	cxl_type_ = Emul;
-	std::string cxl_path(getenv("HOME"));
-	size_t cacheline_size = sysconf(_SC_LEVEL1_DCACHE_LINESIZE);
-=======
 static inline void* allocate_shm(int broker_id, CXL_Type cxl_type){
 	void *addr = nullptr;
->>>>>>> 08f47e80
 	int cxl_fd;
 	bool dev = false;
 	if(cxl_type == Real){
@@ -91,9 +79,10 @@
 	return addr;
 }
 
-CXLManager::CXLManager(size_t queueCapacity, int broker_id, CXL_Type cxl_type, int num_io_threads):
+CXLManager::CXLManager(size_t queueCapacity, int broker_id, CXL_Type cxl_type, std::string head_address, int num_io_threads):
 	requestQueue_(queueCapacity),
 	broker_id_(broker_id),
+	head_address_(head_address),
 	num_io_threads_(num_io_threads){
 
 	size_t cacheline_size = sysconf(_SC_LEVEL1_DCACHE_LINESIZE);
@@ -480,7 +469,7 @@
 		header->total_order = order_start + i;
 		
 		// Move to next message using next_message
-		header = (struct MessageHeader*) header->next_message;
+		// header = (struct MessageHeader*) header->next_message;
 	}
 
 	/// TODO: Update ordered offset
