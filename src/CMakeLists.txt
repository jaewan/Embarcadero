cmake_policy(SET CMP0144 NEW)

include(cmake/heartbeat_grpc.cmake)
include(cmake/scalog_sequencer_grpc.cmake)
include(cmake/corfu_sequencer_grpc.cmake)
include(cmake/corfu_replication_grpc.cmake)

find_package(folly REQUIRED)
find_package(gflags REQUIRED)
find_package(mimalloc REQUIRED)
find_package(glog REQUIRED)
find_package(Threads REQUIRED)
find_package(cxxopts REQUIRED)

# Detect the processor type
if(CMAKE_SYSTEM_PROCESSOR MATCHES "x86_64")
    # Check for Intel specific intrinsics
    include(CheckCXXCompilerFlag)
    check_cxx_compiler_flag("-march=native" COMPILER_SUPPORTS_MARCH_NATIVE)
    if(COMPILER_SUPPORTS_MARCH_NATIVE)
        message(STATUS "Enabling -march=native")
        set(CMAKE_CXX_FLAGS "${CMAKE_CXX_FLAGS} -march=native")
    endif()

    # Detect Intel or AMD processor using lscpu
    execute_process(
        COMMAND lscpu
        COMMAND grep "Vendor ID:"
        COMMAND awk "{print $NF}"
        OUTPUT_VARIABLE CPU_VENDOR
        OUTPUT_STRIP_TRAILING_WHITESPACE
    )

    if(CPU_VENDOR STREQUAL "GenuineIntel")
        set(__INTEL__ 1)
    elseif(CPU_VENDOR STREQUAL "AuthenticAMD")
        set(__AMD__ 1)
    else()
        message(WARNING "Unknown CPU vendor: ${CPU_VENDOR}")
    endif()
endif()


configure_file("common/config.h.in" "${PROJECT_BINARY_DIR}/common/config.h")

add_executable(embarlet 
    embarlet/embarlet.cc
    disk_manager/disk_manager.cc
    disk_manager/disk_manager.h
    disk_manager/corfu_replication_manager.cc
    disk_manager/corfu_replication_manager.h
    cxl_manager/cxl_manager.cc
<<<<<<< HEAD
    cxl_manager/cxl_manager.h 
    cxl_manager/scalog_local_sequencer.cc
    cxl_manager/scalog_local_sequencer.h
=======
    cxl_manager/cxl_manager.h
>>>>>>> a96ebbef
    network_manager/network_manager.cc
    network_manager/network_manager.h
    embarlet/heartbeat.cc
    embarlet/topic_manager.cc
    embarlet/topic_manager.h
)


target_include_directories(embarlet PUBLIC
	"${CMAKE_CURRENT_BINARY_DIR}"
  "${PROJECT_BINARY_DIR}"
)

target_link_libraries(embarlet
    numa
    glog
    gflags
    mimalloc
    absl::flat_hash_map
	scalog_sequencer_grpc_proto
	corfu_replication_grpc_proto
	heartbeat_grpc_proto
    cxxopts::cxxopts
    grpc++_reflection
    grpc++
    protobuf::libprotobuf
    ${FOLLY_LIBRARIES}
    Threads::Threads
)

set_target_properties(embarlet PROPERTIES
    RUNTIME_OUTPUT_DIRECTORY ${CMAKE_BINARY_DIR}/bin
)

add_executable(throughput_test
    client/throughput_test.cc
)

target_include_directories(throughput_test PUBLIC
	"${CMAKE_CURRENT_BINARY_DIR}"
    "${PROJECT_BINARY_DIR}"
	"${CMAKE_CURRENT_SOURCE_DIR}/client"
)

target_link_libraries(throughput_test
    glog
    gflags
    mimalloc
    cxxopts::cxxopts
	heartbeat_grpc_proto
	corfu_sequencer_grpc_proto
	grpc++_reflection
    grpc++
    protobuf::libprotobuf
    ${FOLLY_LIBRARIES}
    Threads::Threads
)

set_target_properties(throughput_test PROPERTIES
    RUNTIME_OUTPUT_DIRECTORY ${CMAKE_BINARY_DIR}/bin
)

add_executable(scalog_global_sequencer
    cxl_manager/scalog_global_sequencer.cc
    cxl_manager/scalog_global_sequencer.h
)

target_include_directories(scalog_global_sequencer PUBLIC
	"${CMAKE_CURRENT_BINARY_DIR}"
    "${PROJECT_BINARY_DIR}"
)

target_link_libraries(scalog_global_sequencer
    glog
    absl::flat_hash_map
	scalog_sequencer_grpc_proto
    grpc++
    protobuf::libprotobuf
    Threads::Threads
)

set_target_properties(scalog_global_sequencer PROPERTIES
    RUNTIME_OUTPUT_DIRECTORY ${CMAKE_BINARY_DIR}/bin
)

add_executable(corfu_global_sequencer
    cxl_manager/corfu_global_sequencer.cc
)

target_include_directories(corfu_global_sequencer PUBLIC
	"${CMAKE_CURRENT_BINARY_DIR}"
    "${PROJECT_BINARY_DIR}"
)

target_link_libraries(corfu_global_sequencer
    glog
    absl::flat_hash_map
	corfu_sequencer_grpc_proto
    grpc++
    protobuf::libprotobuf
    Threads::Threads
)

set_target_properties(corfu_global_sequencer PROPERTIES
    RUNTIME_OUTPUT_DIRECTORY ${CMAKE_BINARY_DIR}/bin
)
<|MERGE_RESOLUTION|>--- conflicted
+++ resolved
@@ -50,13 +50,9 @@
     disk_manager/corfu_replication_manager.cc
     disk_manager/corfu_replication_manager.h
     cxl_manager/cxl_manager.cc
-<<<<<<< HEAD
     cxl_manager/cxl_manager.h 
     cxl_manager/scalog_local_sequencer.cc
     cxl_manager/scalog_local_sequencer.h
-=======
-    cxl_manager/cxl_manager.h
->>>>>>> a96ebbef
     network_manager/network_manager.cc
     network_manager/network_manager.h
     embarlet/heartbeat.cc
