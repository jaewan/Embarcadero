<<<<<<< HEAD
include(cmake/peer_grpc.cmake)
include(cmake/pubsub_grpc.cmake)
=======
include(cmake/heartbeat_grpc.cmake)
>>>>>>> 4a28e2d5

# These are required for a folly build
# folly cmake mostly from pehere: https://stackoverflow.com/questions/56511716/cmake-file-for-a-folly-project
find_package(folly REQUIRED)
find_package(gflags REQUIRED)

configure_file("common/config.h.in" "${PROJECT_BINARY_DIR}/common/config.h")

add_executable(embarlet 
    embarlet/embarlet.cc
    embarlet/req_queue.h
    embarlet/req_queue.cc
    embarlet/ack_queue.h
    embarlet/ack_queue.cc
    disk_manager/disk_manager.cc 
    disk_manager/disk_manager.h 
    cxl_manager/cxl_manager.cc
    cxl_manager/cxl_manager.h 
    network_manager/network_manager.cc
    network_manager/network_manager.h 
<<<<<<< HEAD
    network_manager/request_data.h
    embarlet/peer.cc
=======
    embarlet/pub_queue.cc 
    embarlet/pub_queue.h 
    embarlet/pub_task.h 
    embarlet/heartbeat.cc
>>>>>>> 4a28e2d5
    embarlet/topic_manager.cc
    embarlet/topic_manager.h
    client/client.h
    network_manager/network_manager.h
    network_manager/network_manager.cc
)

target_include_directories(embarlet PUBLIC
	"${CMAKE_CURRENT_BINARY_DIR}"
  "${PROJECT_BINARY_DIR}"
)

target_link_libraries(embarlet
<<<<<<< HEAD
	#glog:glog
	glog
	gflags
    absl::flat_hash_map 
    peer_grpc_proto
    pubsub_grpc_proto
=======
	numa
	glog
	gflags
	mimalloc
    absl::flat_hash_map 
    heartbeat_grpc_proto
>>>>>>> 4a28e2d5
    cxxopts::cxxopts
    ${_REFLECTION}
    ${_GRPC_GRPCPP}
    ${_PROTOBUF_LIBPROTOBUF}
    ${FOLLY_LIBRARIES}
)

<<<<<<< HEAD
add_executable(client
    client/client.cc
    client/client.h
)

target_include_directories(client PUBLIC
=======
add_executable(throughput_test
    client/throughput_test.cc
)

target_include_directories(throughput_test PUBLIC
>>>>>>> 4a28e2d5
	"${CMAKE_CURRENT_BINARY_DIR}"
    "${PROJECT_BINARY_DIR}"
)

<<<<<<< HEAD
target_link_libraries(client
	#glog:glog
	glog
	gflags
    pubsub_grpc_proto
    cxxopts::cxxopts
    #glog::glog
    ${_REFLECTION}
    ${_GRPC_GRPCPP}
    ${_PROTOBUF_LIBPROTOF}
=======
target_link_libraries(throughput_test 
	glog
	gflags
	mimalloc
    cxxopts::cxxopts
    heartbeat_grpc_proto
    ${_REFLECTION}
    ${_GRPC_GRPCPP}
    ${_PROTOBUF_LIBPROTOF}
    ${FOLLY_LIBRARIES}
>>>>>>> 4a28e2d5
)<|MERGE_RESOLUTION|>--- conflicted
+++ resolved
@@ -1,9 +1,4 @@
-<<<<<<< HEAD
-include(cmake/peer_grpc.cmake)
-include(cmake/pubsub_grpc.cmake)
-=======
 include(cmake/heartbeat_grpc.cmake)
->>>>>>> 4a28e2d5
 
 # These are required for a folly build
 # folly cmake mostly from pehere: https://stackoverflow.com/questions/56511716/cmake-file-for-a-folly-project
@@ -14,30 +9,15 @@
 
 add_executable(embarlet 
     embarlet/embarlet.cc
-    embarlet/req_queue.h
-    embarlet/req_queue.cc
-    embarlet/ack_queue.h
-    embarlet/ack_queue.cc
     disk_manager/disk_manager.cc 
     disk_manager/disk_manager.h 
     cxl_manager/cxl_manager.cc
     cxl_manager/cxl_manager.h 
     network_manager/network_manager.cc
     network_manager/network_manager.h 
-<<<<<<< HEAD
-    network_manager/request_data.h
-    embarlet/peer.cc
-=======
-    embarlet/pub_queue.cc 
-    embarlet/pub_queue.h 
-    embarlet/pub_task.h 
     embarlet/heartbeat.cc
->>>>>>> 4a28e2d5
     embarlet/topic_manager.cc
     embarlet/topic_manager.h
-    client/client.h
-    network_manager/network_manager.h
-    network_manager/network_manager.cc
 )
 
 target_include_directories(embarlet PUBLIC
@@ -46,21 +26,12 @@
 )
 
 target_link_libraries(embarlet
-<<<<<<< HEAD
-	#glog:glog
-	glog
-	gflags
-    absl::flat_hash_map 
-    peer_grpc_proto
-    pubsub_grpc_proto
-=======
 	numa
 	glog
 	gflags
 	mimalloc
     absl::flat_hash_map 
     heartbeat_grpc_proto
->>>>>>> 4a28e2d5
     cxxopts::cxxopts
     ${_REFLECTION}
     ${_GRPC_GRPCPP}
@@ -68,36 +39,15 @@
     ${FOLLY_LIBRARIES}
 )
 
-<<<<<<< HEAD
-add_executable(client
-    client/client.cc
-    client/client.h
-)
-
-target_include_directories(client PUBLIC
-=======
 add_executable(throughput_test
     client/throughput_test.cc
 )
 
 target_include_directories(throughput_test PUBLIC
->>>>>>> 4a28e2d5
 	"${CMAKE_CURRENT_BINARY_DIR}"
     "${PROJECT_BINARY_DIR}"
 )
 
-<<<<<<< HEAD
-target_link_libraries(client
-	#glog:glog
-	glog
-	gflags
-    pubsub_grpc_proto
-    cxxopts::cxxopts
-    #glog::glog
-    ${_REFLECTION}
-    ${_GRPC_GRPCPP}
-    ${_PROTOBUF_LIBPROTOF}
-=======
 target_link_libraries(throughput_test 
 	glog
 	gflags
@@ -108,5 +58,4 @@
     ${_GRPC_GRPCPP}
     ${_PROTOBUF_LIBPROTOF}
     ${FOLLY_LIBRARIES}
->>>>>>> 4a28e2d5
 )