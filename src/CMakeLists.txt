include(cmake/peer_grpc.cmake)

<<<<<<< HEAD
configure_file(common/config.h.in common/config.h)

add_executable(embarlet 
	embarlet/embarlet.cc 
    embarlet/peer.cc
	disk_manager/disk_manager.cc
	common/config.h
)  
=======
# These are required for a folly build
# folly cmake mostly from here: https://stackoverflow.com/questions/56511716/cmake-file-for-a-folly-project
find_package(folly REQUIRED)
find_package(gflags REQUIRED)

set_and_check(FOLLY_INCLUDE_DIR /usr/local/include/folly)
set_and_check(FOLLY_CMAKE_DIR /usr/local/lib/cmake/folly)
if (NOT TARGET Folly::folly)
  include("${FOLLY_CMAKE_DIR}/folly-targets.cmake")
endif()

set(FOLLY_LIBRARIES Folly::folly)

if (NOT folly_FIND_QUIETLY)
  message(STATUS "Found folly: ${PACKAGE_PREFIX_DIR}")
endif()

add_executable(embarlet 
    embarlet/embarlet.cc
    disk_manager/disk_manager.cc 
    embarlet/pub_queue.cc 
    embarlet/pub_queue.h 
    embarlet/pub_task.h 
    config.h
)
>>>>>>> d2aced7d

target_include_directories(embarlet PUBLIC
	"${CMAKE_CURRENT_BINARY_DIR}"
)

<<<<<<< HEAD
target_link_libraries(embarlet
    absl::flat_hash_map 
    peer_grpc_proto
    cxxopts::cxxopts
    ${_REFLECTION}
    ${_GRPC_GRPCPP}
    ${_PROTOBUF_LIBPROTOBUF}
)
=======
target_link_libraries(embarlet ${FOLLY_LIBRARIES})
target_link_libraries(embarlet absl::strings)
>>>>>>> d2aced7d
<|MERGE_RESOLUTION|>--- conflicted
+++ resolved
@@ -1,15 +1,7 @@
 include(cmake/peer_grpc.cmake)
 
-<<<<<<< HEAD
 configure_file(common/config.h.in common/config.h)
 
-add_executable(embarlet 
-	embarlet/embarlet.cc 
-    embarlet/peer.cc
-	disk_manager/disk_manager.cc
-	common/config.h
-)  
-=======
 # These are required for a folly build
 # folly cmake mostly from here: https://stackoverflow.com/questions/56511716/cmake-file-for-a-folly-project
 find_package(folly REQUIRED)
@@ -33,15 +25,14 @@
     embarlet/pub_queue.cc 
     embarlet/pub_queue.h 
     embarlet/pub_task.h 
+    embarlet/peer.cc
     config.h
 )
->>>>>>> d2aced7d
 
 target_include_directories(embarlet PUBLIC
 	"${CMAKE_CURRENT_BINARY_DIR}"
 )
 
-<<<<<<< HEAD
 target_link_libraries(embarlet
     absl::flat_hash_map 
     peer_grpc_proto
@@ -50,7 +41,4 @@
     ${_GRPC_GRPCPP}
     ${_PROTOBUF_LIBPROTOBUF}
 )
-=======
-target_link_libraries(embarlet ${FOLLY_LIBRARIES})
-target_link_libraries(embarlet absl::strings)
->>>>>>> d2aced7d
+target_link_libraries(embarlet ${FOLLY_LIBRARIES})