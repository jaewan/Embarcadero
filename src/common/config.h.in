#ifndef CONFIG_H
#define CONFIG_H

#include <atomic>
#include <cstddef>
#include <functional>
#include "absl/container/btree_set.h"
#include <heartbeat.grpc.pb.h>

namespace Embarcadero{
// the configured options and settings for Embarcadero
#define Embarcadero_VERSION_MAJOR 0.1
#define Embarcadero_VERSION_MINOR 1

#define ORDER_LEVEL 1
#define PORT 1214
#define BROKER_PORT 12140
#define NUM_MAX_BROKERS 2
#define CXL_SIZE (1UL<<34)
#define MAX_TOPIC_SIZE 32
#define TOPIC_NAME_SIZE 31
#define SEGMENT_SIZE (1UL << 32)
#define NUM_DISK_IO_THREADS 8 
#define NUM_CXL_IO_THREADS 16 
#define NUM_NETWORK_IO_THREADS 8
#define NUM_ACK_THREADS 1

//********* Health check configs *********
#define HEARTBEAT_INTERVAL 3 // in seconds
/// The delay to send the first health check
#define HEALTH_CHECK_INITIAL_DELAY_MS 5000
/// The interval between two health checks
#define HEALTH_CHECK_PERIOD_MS 3000
/// The timeout for a health check.
#define HEALTH_CHECK_TIMEOUT_MS 10000
/// The threshold for the amount of retries we do before we consider a node dead.
#define HEALTH_CHECK_FAILURE_THRESHOLD 5

//********* Health check configs *********
#define CGROUP_CORE 85
struct PublishRequest{
	int client_id;
	size_t client_order; // Must start from 0
	char topic[TOPIC_NAME_SIZE];
	bool acknowledge;
	std::atomic<int> *counter;
	void* payload_address;
	size_t size;
	int client_socket;
};

<<<<<<< HEAD
using CreateTopicEntryCallback = std::function<bool(char*, int, int)>;
=======
using CreateTopicEntryCallback = std::function<bool(char*, int, heartbeat_system::SequencerType)>;
>>>>>>> 6188a744
using GetRegisteredBrokersCallback = std::function<void(absl::btree_set<int> &registered_brokers, 
														struct MessageHeader** msg_to_order, struct TInode *tinode)>;
} // End of namespace Embarcadero
#endif // CONFIG_H<|MERGE_RESOLUTION|>--- conflicted
+++ resolved
@@ -49,11 +49,7 @@
 	int client_socket;
 };
 
-<<<<<<< HEAD
-using CreateTopicEntryCallback = std::function<bool(char*, int, int)>;
-=======
 using CreateTopicEntryCallback = std::function<bool(char*, int, heartbeat_system::SequencerType)>;
->>>>>>> 6188a744
 using GetRegisteredBrokersCallback = std::function<void(absl::btree_set<int> &registered_brokers, 
 														struct MessageHeader** msg_to_order, struct TInode *tinode)>;
 } // End of namespace Embarcadero
